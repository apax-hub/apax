--- conflicted
+++ resolved
@@ -8,12 +8,11 @@
 import yaml
 from ase.calculators.calculator import Calculator, all_changes
 from flax.training import checkpoints
-from jax_md import space
+from jax_md import partition, space
 
 from gmnn_jax.config.train_config import Config
 from gmnn_jax.md.md_checkpoint import look_for_checkpoints
 from gmnn_jax.model.gmnn import ModelBuilder, get_md_model
-from jax_md import partition
 
 
 def build_energy_neighbor_fns(atoms, config, params, dr_threshold, use_flax=False):
@@ -25,26 +24,14 @@
     else:
         displacement_fn, _ = space.periodic_general(box, fractional_coordinates=False)
 
-<<<<<<< HEAD
-    neighbor_fn, gmnn = get_md_model(
-        atomic_numbers=atomic_numbers,
-        displacement_fn=displacement_fn,
-        displacement=displacement_fn,
-        box=box,
-        dr_threshold=dr_threshold,
-        **config.model.get_dict(),
-    )
-    energy_fn = partial(gmnn.apply, params)
-=======
     if use_flax:
         Z = jnp.asarray(atomic_numbers)
         n_species = int(np.max(Z) + 1)
         builder = ModelBuilder(config.model.get_dict(), n_species=n_species)
         gmnn = builder.build_energy_model(
-            displacement_fn = displacement_fn,
-            apply_mask=False,
+            displacement_fn=displacement_fn, apply_mask=False, init_box=np.array(box)
         )
-        energy_fn = partial(gmnn.apply, params, Z=Z)
+        energy_fn = partial(gmnn.apply, params, Z=Z, box=box)
         neighbor_fn = partition.neighbor_list(
             displacement_fn,
             box,
@@ -58,12 +45,11 @@
             atomic_numbers=atomic_numbers,
             displacement_fn=displacement_fn,
             displacement=displacement_fn,
-            box_size=box,
+            box=box,
             dr_threshold=dr_threshold,
             **config.model.get_dict(),
         )
         energy_fn = partial(gmnn.apply, params)
->>>>>>> 2a8ac66f
     return energy_fn, neighbor_fn
 
 
@@ -74,7 +60,9 @@
 
     implemented_properties = ["energy", "forces"]
 
-    def __init__(self, model_dir: Path, dr_threshold: float = 0.5, use_flax=False, **kwargs):
+    def __init__(
+        self, model_dir: Path, dr_threshold: float = 0.5, use_flax=False, **kwargs
+    ):
         Calculator.__init__(self, **kwargs)
         self.dr_threshold = dr_threshold
         self.use_flax = use_flax
@@ -100,13 +88,19 @@
 
     def initialize(self, atoms):
         energy_fn, neighbor_fn = build_energy_neighbor_fns(
-            atoms, self.model_config, self.params, self.dr_threshold, use_flax=self.use_flax,
+            atoms,
+            self.model_config,
+            self.params,
+            self.dr_threshold,
+            use_flax=self.use_flax,
         )
 
         @jax.jit
         def body_fn(positions, neighbor):
             neighbor = neighbor.update(positions)
-            energy, neg_forces = jax.value_and_grad(energy_fn)(positions, neighbor=neighbor)
+            energy, neg_forces = jax.value_and_grad(energy_fn)(
+                positions, neighbor=neighbor
+            )
             forces = -neg_forces
             return energy, forces, neighbor
 
