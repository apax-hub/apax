--- conflicted
+++ resolved
@@ -12,9 +12,8 @@
 from ase.io import read
 from ase.io.trajectory import TrajectoryWriter
 from flax.training import checkpoints
-from jax_md import quantity, simulate, space
+from jax_md import partition, quantity, simulate, space
 from jax_md.util import Array
-from jax_md import partition
 from tqdm import trange
 
 from gmnn_jax.config import Config, MDConfig
@@ -209,24 +208,13 @@
         )
 
     model_dict = model_config.model.get_dict()
-<<<<<<< HEAD
-    neighbor_fn, gmnn = get_md_model(
-        atomic_numbers=atomic_numbers,
-        displacement_fn=displacement_fn,
-        displacement=displacement_fn,
-        box=box,
-        dr_threshold=md_config.dr_threshold,
-        **model_dict,
-    )
-=======
 
     if model_config.use_flax:
         Z = jnp.asarray(atomic_numbers)
         n_species = int(np.max(Z) + 1)
         builder = ModelBuilder(model_config.model.get_dict(), n_species=n_species)
         gmnn = builder.build_energy_model(
-            displacement_fn = displacement_fn,
-            apply_mask=False,
+            displacement_fn=displacement_fn, apply_mask=False, init_box=np.array(box)
         )
         neighbor_fn = partition.neighbor_list(
             displacement_fn,
@@ -241,11 +229,10 @@
             atomic_numbers=atomic_numbers,
             displacement_fn=displacement_fn,
             displacement=displacement_fn,
-            box_size=box,  # if the atom box is 0,0,0, this will cause an error
+            box=box,
             dr_threshold=md_config.dr_threshold,
             **model_dict,
         )
->>>>>>> 2a8ac66f
 
     os.makedirs(md_config.sim_dir, exist_ok=True)
 
@@ -257,7 +244,7 @@
     params = jax.tree_map(jnp.asarray, raw_restored["model"]["params"])
 
     if model_config.use_flax:
-        energy_fn = partial(gmnn.apply, params, Z=Z)
+        energy_fn = partial(gmnn.apply, params, Z=Z, box=box)
     else:
         energy_fn = partial(gmnn.apply, params)
 
