import dataclasses
import logging
from typing import Callable, List, Optional, Tuple

import haiku as hk
import jax
import jax.numpy as jnp
import numpy as np
from jax_md import partition
from jax_md.util import Array, high_precision_sum

from gmnn_jax.layers.activation import swish
from gmnn_jax.layers.descriptor.gaussian_moment_descriptor import (
    GaussianMomentDescriptor,
)
from gmnn_jax.layers.masking import mask_by_atom
from gmnn_jax.layers.ntk_linear import NTKLinear
from gmnn_jax.layers.scaling import PerElementScaleShift

DisplacementFn = Callable[[Array, Array], Array]
MDModel = Tuple[partition.NeighborFn, Callable, Callable]

log = logging.getLogger(__name__)


class GMNN(hk.Module):
    def __init__(
        self,
        units: List[int],
        displacement: DisplacementFn,
        n_atoms: int,
        n_basis: int = 7,
        n_radial: int = 5,
        n_species: int = 119,
        r_min: float = 0.5,
        r_max: float = 6.0,
        b_init: str = "normal",
        elemental_energies_mean: Optional[Array] = None,
        elemental_energies_std: Optional[Array] = None,
<<<<<<< HEAD
        apply_mask: bool = True,
=======
        descriptor_dtype=jnp.float32,
        readout_dtype=jnp.float32,
        scale_shift_dtype=jnp.float32,
>>>>>>> f5cc7f78
        name: Optional[str] = None,
    ):
        super().__init__(name)
        self.descriptor = GaussianMomentDescriptor(
            displacement,
            n_basis,
            n_radial,
            n_species,
            n_atoms,
            r_min,
            r_max,
<<<<<<< HEAD
            apply_mask,
=======
            dtype=descriptor_dtype,
>>>>>>> f5cc7f78
            name="descriptor",
        )

        units = units + [1]
        dense = []
        for ii, n_hidden in enumerate(units):
            dense.append(
                NTKLinear(
                    n_hidden, b_init=b_init, dtype=readout_dtype, name=f"dense_{ii}"
                )
            )
            if ii < len(units) - 1:
                dense.append(swish)
        self.readout = hk.Sequential(dense, name="readout")

        self.scale_shift = PerElementScaleShift(
            scale=elemental_energies_std,
            shift=elemental_energies_mean,
            n_species=n_species,
            dtype=scale_shift_dtype,
            name="scale_shift",
        )

<<<<<<< HEAD
        self.apply_mask = apply_mask
=======
        self.scale_shift_dtype = scale_shift_dtype
>>>>>>> f5cc7f78

    def __call__(self, R: Array, Z: Array, neighbor: partition.NeighborList) -> Array:
        gm = self.descriptor(R, Z, neighbor)
        h = jax.vmap(self.readout)(gm)
        output = self.scale_shift(h, Z)

<<<<<<< HEAD
        if self.apply_mask:
            output = mask_by_atom(output, Z)

=======
        assert output.dtype == self.scale_shift_dtype
>>>>>>> f5cc7f78
        return output


def get_md_model(
    atomic_numbers: Array,
    displacement: DisplacementFn,
    nn: List[int] = [512, 512],
    box_size: float = 100.0,
    r_max: float = 6.0,
    n_basis: int = 7,
    n_radial: int = 5,
    dr_threshold: float = 0.5,
    nl_format: partition.NeighborListFormat = partition.Sparse,
    descriptor_dtype=jnp.float32,
    readout_dtype=jnp.float32,
    scale_shift_dtype=jnp.float32,
    **neighbor_kwargs,
) -> MDModel:
    neighbor_fn = partition.neighbor_list(
        displacement,
        box_size,
        r_max,
        dr_threshold,
        fractional_coordinates=False,
        format=nl_format,
        **neighbor_kwargs,
    )

    n_atoms = atomic_numbers.shape[0]
    Z = jnp.asarray(atomic_numbers)
    # casting ot python int prevents n_species from becoming a tracer,
    # which causes issues in the NVT `apply_fn`
    n_species = int(np.max(Z) + 1)

    @hk.without_apply_rng
    @hk.transform
    def model(R, neighbor):
        gmnn = GMNN(
            nn,
            displacement,
            n_atoms=n_atoms,
            n_basis=n_basis,
            n_radial=n_radial,
            n_species=n_species,
            r_max=r_max,
            descriptor_dtype=descriptor_dtype,
            readout_dtype=readout_dtype,
            scale_shift_dtype=scale_shift_dtype,
        )
        out = gmnn(R, Z, neighbor)
        return high_precision_sum(out)

    return neighbor_fn, model


@dataclasses.dataclass
class NeighborSpoof:
    idx: jnp.array


def get_training_model(
    n_atoms: int,
    n_species: int,
    displacement_fn: DisplacementFn,
    nn: List[int],
    n_basis: int = 7,
    n_radial: int = 5,
    r_min: float = 0.5,
    r_max: float = 6.0,
    b_init: str = "normal",
    elemental_energies_mean: Optional[Array] = None,
    elemental_energies_std: Optional[Array] = None,
    descriptor_dtype=jnp.float32,
    readout_dtype=jnp.float32,
    scale_shift_dtype=jnp.float32,
) -> Tuple[Callable, Callable]:
    log.info("Bulding Model")

    @hk.without_apply_rng
    @hk.transform
    def model(R, Z, idx):
        gmnn = GMNN(
            nn,
            displacement_fn,
            n_atoms=n_atoms,
            n_basis=n_basis,
            n_radial=n_radial,
            n_species=n_species,
            r_min=r_min,
            r_max=r_max,
            b_init=b_init,
            elemental_energies_mean=elemental_energies_mean,
            elemental_energies_std=elemental_energies_std,
            descriptor_dtype=descriptor_dtype,
            readout_dtype=readout_dtype,
            scale_shift_dtype=scale_shift_dtype,
        )
        neighbor = NeighborSpoof(idx)

        def energy_fn(R, Z, neighbor):
            out = gmnn(R, Z, neighbor)
            # mask = partition.neighbor_list_mask(neighbor)
            # out = out * mask
            energy = high_precision_sum(out)
            return energy

        energy, neg_forces = jax.value_and_grad(energy_fn)(R, Z, neighbor)
        forces = -neg_forces
        prediction = {"energy": energy, "forces": forces}
        return prediction

    return model<|MERGE_RESOLUTION|>--- conflicted
+++ resolved
@@ -37,13 +37,10 @@
         b_init: str = "normal",
         elemental_energies_mean: Optional[Array] = None,
         elemental_energies_std: Optional[Array] = None,
-<<<<<<< HEAD
-        apply_mask: bool = True,
-=======
         descriptor_dtype=jnp.float32,
         readout_dtype=jnp.float32,
         scale_shift_dtype=jnp.float32,
->>>>>>> f5cc7f78
+        apply_mask: bool = True,
         name: Optional[str] = None,
     ):
         super().__init__(name)
@@ -55,11 +52,6 @@
             n_atoms,
             r_min,
             r_max,
-<<<<<<< HEAD
-            apply_mask,
-=======
-            dtype=descriptor_dtype,
->>>>>>> f5cc7f78
             name="descriptor",
         )
 
@@ -83,24 +75,19 @@
             name="scale_shift",
         )
 
-<<<<<<< HEAD
+        self.scale_shift_dtype = scale_shift_dtype
+
         self.apply_mask = apply_mask
-=======
-        self.scale_shift_dtype = scale_shift_dtype
->>>>>>> f5cc7f78
 
     def __call__(self, R: Array, Z: Array, neighbor: partition.NeighborList) -> Array:
         gm = self.descriptor(R, Z, neighbor)
         h = jax.vmap(self.readout)(gm)
         output = self.scale_shift(h, Z)
 
-<<<<<<< HEAD
+        assert output.dtype == self.scale_shift_dtype
         if self.apply_mask:
             output = mask_by_atom(output, Z)
 
-=======
-        assert output.dtype == self.scale_shift_dtype
->>>>>>> f5cc7f78
         return output
 
 
