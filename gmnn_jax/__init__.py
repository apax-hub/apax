import warnings

import tensorflow as tf

# Disable all GPUS
<<<<<<< HEAD
tf.config.set_visible_devices([], "GPU")
visible_devices = tf.config.get_visible_devices()
for device in visible_devices:
    assert device.device_type != "GPU"
=======

>>>>>>> 43aa900c
# tf.config.experimental.set_visible_devices([], "GPU")

from jax.config import config as jax_config

tf.config.set_visible_devices([], 'GPU')
# visible_devices = tf.config.get_visible_devices()
# for device in visible_devices:
#     assert device.device_type != 'GPU'

warnings.filterwarnings(action="ignore", category=FutureWarning, module=r"jax.*scatter")
jax_config.update("jax_enable_x64", True)<|MERGE_RESOLUTION|>--- conflicted
+++ resolved
@@ -3,14 +3,7 @@
 import tensorflow as tf
 
 # Disable all GPUS
-<<<<<<< HEAD
-tf.config.set_visible_devices([], "GPU")
-visible_devices = tf.config.get_visible_devices()
-for device in visible_devices:
-    assert device.device_type != "GPU"
-=======
 
->>>>>>> 43aa900c
 # tf.config.experimental.set_visible_devices([], "GPU")
 
 from jax.config import config as jax_config
