import logging
import time
from functools import partial

import jax
from flax.training import checkpoints

from gmnn_jax.train.checkpoints import load_state
from gmnn_jax.data.preprocessing import prefetch_to_single_device

log = logging.getLogger(__name__)


def fit(
    model,
    params,
    tx,
    train_ds,
    loss_fn,
    Metrics,
    callbacks,
    n_epochs,
    ckpt_dir,
    val_ds=None,
):
    log.info("Begining Training")
    train_step, val_step = make_step_fns(loss_fn, Metrics)
    callbacks.on_train_begin()
    state, start_epoch = load_state(model, params, tx, ckpt_dir)
    async_manager = checkpoints.AsyncManager()
    
    if start_epoch >= n_epochs:
        raise ValueError(
            f"n_epochs <= current epoch from checkpoint ({n_epochs} <= {start_epoch})"
        )

    for epoch in range(start_epoch, n_epochs):
        epoch_start_time = time.time()
        callbacks.on_epoch_begin(epoch=epoch)

        train_batch_metrics = Metrics.empty()
        val_batch_metrics = Metrics.empty()
        epoch_loss = {"train_loss": 0, "val_loss": 0}

<<<<<<< HEAD
        batch_train_ds = train_ds()
        for batch_idx, data in enumerate(batch_train_ds):
            callbacks.on_train_batch_begin(batch=batch_idx)
=======
        epoch_train_ds = train_ds.as_numpy_iterator()
        epoch_train_ds = prefetch_to_single_device(epoch_train_ds, 2)

        for batch_idx, data in enumerate(epoch_train_ds):
>>>>>>> 6b66d776

            callbacks.on_train_batch_begin(batch=batch_idx)
            inputs, labels = data

            train_batch_metrics, batch_loss, state = train_step(
                model, state, inputs, labels, train_batch_metrics
            )
            # print(batch_idx, batch_loss)
            epoch_loss["train_loss"] = epoch_loss["train_loss"] + batch_loss

            callbacks.on_train_batch_end(batch=batch_idx)

        epoch_loss["train_loss"] /= batch_idx
        epoch_loss["train_loss"] = float(epoch_loss["train_loss"])

        if val_ds is not None:
            batch_val_ds = val_ds()
            for batch_idx, data in enumerate(batch_val_ds):
                inputs, labels = data
                inputs = tf_to_jax_dict(inputs)
                labels = tf_to_jax_dict(labels)

                batch_loss, val_batch_metrics = val_step(
                    model, state, Metrics, inputs, labels, val_batch_metrics, loss_fn
                )

                epoch_loss["val_loss"] += batch_loss
                val_batch_step = batch_idx
            epoch_loss["val_loss"] /= val_batch_step

        train_epoch_metrics = {
            f"train_{key}": float(val)
            for key, val in train_batch_metrics.compute().items()
        }
        # val_epoch_metrics = {
        #     f"val_{key}": float(val) for key, val in val_batch_metrics.compute().items()
        # }
        # **val_epoch_metrics
        epoch_metrics = {**train_epoch_metrics, **epoch_loss}

        epoch_end_time = time.time()
        epoch_metrics.update({"epoch_time": epoch_end_time - epoch_start_time})

        ckpt = {"model": state, "epoch": epoch}
        checkpoints.save_checkpoint(
            ckpt_dir=ckpt_dir,
            target=ckpt,
            step=epoch,  # Should we use the true step here? Can we save both?
            overwrite=True,
            keep=2,
            async_manager=async_manager,
        )
        # TODO Save best
        callbacks.on_epoch_end(epoch=epoch, logs=epoch_metrics)


def calc_loss(model, params, inputs, labels, loss_fn):
    R, Z, idx = inputs["positions"], inputs["numbers"], inputs["idx"]
    predictions = model(params, R, Z, idx)
    loss = loss_fn(inputs, labels, predictions)
    return loss, predictions


def make_step_fns(loss_fn, Metrics, model):
    loss_calculator = partial(calc_loss, model=model, loss_fn=loss_fn)

    @jax.jit
    def train_step(state, inputs, labels, batch_metrics):
        grad_fn = jax.value_and_grad(loss_calculator, 1, has_aux=True)
        (loss, predictions), grads = grad_fn(state.params, inputs, labels)

        new_state = state.apply_gradients(grads=grads)

        new_batch_metrics = Metrics.single_from_model_output(
            label=labels, prediction=predictions
        )
        batch_metrics = batch_metrics.merge(new_batch_metrics)
        return batch_metrics, loss, new_state

    @jax.jit
    def val_step(state, inputs, labels, batch_metrics):
        loss, predictions = loss_calculator(state.params, inputs, labels)

        new_batch_metrics = Metrics.single_from_model_output(
            label=labels, prediction=predictions
        )
        batch_metrics = batch_metrics.merge(new_batch_metrics)
        return batch_metrics, loss

    return train_step, val_step<|MERGE_RESOLUTION|>--- conflicted
+++ resolved
@@ -42,16 +42,11 @@
         val_batch_metrics = Metrics.empty()
         epoch_loss = {"train_loss": 0, "val_loss": 0}
 
-<<<<<<< HEAD
-        batch_train_ds = train_ds()
-        for batch_idx, data in enumerate(batch_train_ds):
-            callbacks.on_train_batch_begin(batch=batch_idx)
-=======
-        epoch_train_ds = train_ds.as_numpy_iterator()
-        epoch_train_ds = prefetch_to_single_device(epoch_train_ds, 2)
+        epoch_train_ds = train_ds()
+#        epoch_train_ds = prefetch_to_single_device(epoch_train_ds, 2)
 
+        
         for batch_idx, data in enumerate(epoch_train_ds):
->>>>>>> 6b66d776
 
             callbacks.on_train_batch_begin(batch=batch_idx)
             inputs, labels = data
