import dataclasses
import logging
import os
import uuid

import jax
import jax.numpy as jnp
import numpy as np
import tensorflow as tf
import yaml
from keras.callbacks import CSVLogger, TensorBoard

from gmnn_jax.config import Config
from gmnn_jax.data.input_pipeline import (
    TFPipeline,
    create_dict_dataset,
    initialize_nbr_displacement_fns,
)
from gmnn_jax.data.statistics import energy_per_element
from gmnn_jax.model.gmnn import get_training_model
from gmnn_jax.optimizer import get_opt
from gmnn_jax.train.loss import Loss, LossCollection
from gmnn_jax.train.metrics import initialize_metrics
from gmnn_jax.train.trainer import fit
from gmnn_jax.utils.data import load_data, split_atoms, split_label
from gmnn_jax.utils.random import seed_py_np_tf

log = logging.getLogger(__name__)


def initialize_directories(model_name, model_path):
    log.info("Initializing directories")
    if model_name is None:
        # creates an unique id for job
        directory = str(uuid.uuid4())
    else:
        directory = model_name

    model_version_path = os.path.join(model_path, directory)
    os.makedirs(model_version_path, exist_ok=True)
    return model_version_path


def load_data_files(data_config, model_version_path):
    log.info("Running Input Pipeline")
    if data_config.data_path is not None:
        log.info(f"Read data file {data_config.data_path}")
        atoms_list, label_dict = load_data(data_config.data_path)
        train_atoms_list, val_atoms_list, train_idxs, val_idxs = split_atoms(
            atoms_list, data_config.n_train, data_config.n_valid
        )
        train_label_dict, val_label_dict = split_label(label_dict, train_idxs, val_idxs)
        data_split_path = os.path.join(model_version_path, "data-split")
        os.makedirs(data_split_path, exist_ok=True)

        np.savez(
            os.path.join(data_split_path, "idxs"),
            train_idxs=train_idxs,
            val_idxs=val_idxs,
        )

    elif data_config.train_data_path and data_config.val_data_path is not None:
        log.info(f"Read training data file {data_config.train_data_path}")
        log.info(f"Read validation data file {data_config.val_data_path}")
        train_atoms_list, train_label_dict = load_data(data_config.train_data_path)
        val_atoms_list, val_label_dict = load_data(data_config.val_data_path)
    else:
        raise ValueError("input data path/paths not defined")

    return train_atoms_list, train_label_dict, val_atoms_list, val_label_dict


def find_largest_system(list_of_inputs):
    max_atoms = 0
    max_nbrs = 0
    for inputs in list_of_inputs:
        max_atoms_i = np.max(inputs["fixed"]["n_atoms"])
        if max_atoms_i > max_atoms:
            max_atoms = max_atoms_i

        nbr_shapes = [idx.shape[1] for idx in inputs["ragged"]["idx"]]
        max_nbrs_i = np.max(nbr_shapes)
        if max_nbrs_i > max_nbrs:
            max_nbrs = max_nbrs_i

    return max_atoms, max_nbrs


def initialize_datasets(config, raw_datasets):
    train_atoms_list, train_label_dict, val_atoms_list, val_label_dict = raw_datasets

    ds_stats = energy_per_element(
        train_atoms_list, lambd=config.data.energy_regularisation
    )
    displacement_fn, neighbor_fn = initialize_nbr_displacement_fns(
        train_atoms_list[0], config.model.r_max
    )
    ds_stats.displacement_fn = displacement_fn

    # Note(Moritz): external labels are actually not read in anywhere
    train_inputs, train_labels = create_dict_dataset(
        train_atoms_list,
        neighbor_fn,
        train_label_dict,
        disable_pbar=config.progress_bar.disable_nl_pbar,
    )
    val_inputs, val_labels = create_dict_dataset(
        val_atoms_list,
        neighbor_fn,
        val_label_dict,
        disable_pbar=config.progress_bar.disable_nl_pbar,
    )

    max_atoms, max_nbrs = find_largest_system([train_inputs, val_inputs])

    train_ds = TFPipeline(
        train_inputs,
        train_labels,
        config.n_epochs,
        config.data.batch_size,
        max_atoms=max_atoms,
        max_nbrs=max_nbrs,
        buffer_size=config.data.shuffle_buffer_size,
    )
    val_ds = TFPipeline(
        val_inputs,
        val_labels,
        config.n_epochs,
        config.data.valid_batch_size,
        max_atoms=max_atoms,
        max_nbrs=max_nbrs,
        buffer_size=config.data.shuffle_buffer_size,
    )
    return train_ds, val_ds, ds_stats


def maximize_l2_cache():
    import ctypes

    _libcudart = ctypes.CDLL("libcudart.so")
    # Set device limit on the current device
    # cudaLimitMaxL2FetchGranularity = 0x05
    pValue = ctypes.cast((ctypes.c_int * 1)(), ctypes.POINTER(ctypes.c_int))
    _libcudart.cudaDeviceSetLimit(ctypes.c_int(0x05), ctypes.c_int(128))
    _libcudart.cudaDeviceGetLimit(pValue, ctypes.c_int(0x05))
    assert pValue.contents.value == 128


@dataclasses.dataclass
class TFModelSpoof:
    stop_training = False


def initialize_callbacks(callback_configs, model_version_path):
    log.info("Initializing Callbacks")
    callback_dict = {
        "csv": {
            "class": CSVLogger,
            "path": "log.csv",
            "path_arg_name": "filename",
            "kwargs": {"append": True},
        },
        "tensorboard": {
            "class": TensorBoard,
            "path": "tb_logs",
            "path_arg_name": "log_dir",
            "kwargs": {},
        },
    }
    callbacks = []
    for callback_config in callback_configs:
        callback_info = callback_dict[callback_config.name]

        log_path = os.path.join(model_version_path, callback_info["path"])
        path_arg_name = callback_info["path_arg_name"]
        path = {path_arg_name: log_path}

        kwargs = callback_info["kwargs"]
        callback = callback_info["class"](**path, **kwargs)
        callbacks.append(callback)

    return tf.keras.callbacks.CallbackList([callback], model=TFModelSpoof())


def initialize_loss_fn(loss_config_list):
    log.info("Initializing Loss Function")
    loss_funcs = []
    for loss in loss_config_list:
        loss_funcs.append(Loss(**loss.dict()))
    return LossCollection(loss_funcs)


def run(user_config, log_file="train.log", log_level="error"):
    log_levels = {
        "debug": logging.DEBUG,
        "info": logging.INFO,
        "warning": logging.WARNING,
        "error": logging.ERROR,
        "critical": logging.CRITICAL,
    }
    logging.basicConfig(filename=log_file, level=log_levels[log_level])

    log.info("Loading user config")
    if isinstance(user_config, (str, os.PathLike)):
        with open(user_config, "r") as stream:
            user_config = yaml.safe_load(stream)

    config = Config.parse_obj(user_config)

    seed_py_np_tf(config.seed)
    rng_key = jax.random.PRNGKey(config.seed)
    if config.maximize_l2_cache:
        maximize_l2_cache()

    model_version_path = initialize_directories(
        config.data.model_name, config.data.model_path
    )
    config.dump_config(model_version_path)

    callbacks = initialize_callbacks(config.callbacks, model_version_path)
    loss_fn = initialize_loss_fn(config.loss)
    Metrics = initialize_metrics(config.metrics)

    raw_datasets = load_data_files(config.data, model_version_path)
    train_ds, val_ds, ds_stats = initialize_datasets(config, raw_datasets)

<<<<<<< HEAD
=======
    n_atoms = ds_stats.n_atoms
    n_species = ds_stats.n_species
    model_dict = config.model.get_dict()

>>>>>>> f5cc7f78
    gmnn = get_training_model(
        n_atoms=ds_stats.n_atoms,
        # ^This is going to make problems when training on differently sized molecules.
        # we may need to check batch shapes and manually initialize a new model
        # when a new size is encountered...
        n_species=ds_stats.n_species,
        displacement_fn=ds_stats.displacement_fn,
        elemental_energies_mean=ds_stats.elemental_shift,
        elemental_energies_std=ds_stats.elemental_scale,
        **model_dict,
    )
    log.info("Initializing Model")
    init_input = train_ds.init_input()
    R, Z, idx = (
        jnp.asarray(init_input["positions"][0]),
        jnp.asarray(init_input["numbers"][0]),
        jnp.asarray(init_input["idx"][0]),
    )

    rng_key, model_rng_key = jax.random.split(rng_key, num=2)
    params = gmnn.init(model_rng_key, R, Z, idx)
    batched_model = jax.vmap(gmnn.apply, in_axes=(None, 0, 0, 0))

    steps_per_epoch = train_ds.steps_per_epoch()
    n_epochs = config.n_epochs
    transition_steps = steps_per_epoch * n_epochs - config.optimizer.transition_begin
    tx = get_opt(transition_steps=transition_steps, **config.optimizer.dict())

    fit(
        batched_model,
        params,
        tx,
        train_ds,
        loss_fn,
        Metrics,
        callbacks,
        n_epochs,
        ckpt_dir=os.path.join(config.data.model_path, config.data.model_name),
        ckpt_interval=config.checkpoints.ckpt_interval,
        val_ds=val_ds,
        disable_pbar=config.progress_bar.disable_epoch_pbar,
    )<|MERGE_RESOLUTION|>--- conflicted
+++ resolved
@@ -224,13 +224,10 @@
     raw_datasets = load_data_files(config.data, model_version_path)
     train_ds, val_ds, ds_stats = initialize_datasets(config, raw_datasets)
 
-<<<<<<< HEAD
-=======
     n_atoms = ds_stats.n_atoms
     n_species = ds_stats.n_species
     model_dict = config.model.get_dict()
 
->>>>>>> f5cc7f78
     gmnn = get_training_model(
         n_atoms=ds_stats.n_atoms,
         # ^This is going to make problems when training on differently sized molecules.
