--- conflicted
+++ resolved
@@ -16,15 +16,13 @@
     initialize_nbr_displacement_fns,
 )
 from gmnn_jax.data.statistics import energy_per_element
-from gmnn_jax.model.gmnn import get_training_model
+from gmnn_jax.model.gmnn import ModelBuilder, get_training_model
 from gmnn_jax.optimizer import get_opt
 from gmnn_jax.train.loss import Loss, LossCollection
 from gmnn_jax.train.metrics import initialize_metrics
 from gmnn_jax.train.trainer import fit
 from gmnn_jax.utils.data import load_data, split_atoms, split_idxs, split_label
 from gmnn_jax.utils.random import seed_py_np_tf
-from gmnn_jax.model.gmnn import ModelBuilder
-
 
 log = logging.getLogger(__name__)
 
@@ -225,9 +223,6 @@
     raw_datasets = load_data_files(config.data, model_version_path)
     train_ds, val_ds, ds_stats = initialize_datasets(config, raw_datasets)
 
-<<<<<<< HEAD
-    model_dict = config.model.get_dict()
-
     log.info("Initializing Model")
     init_input = train_ds.init_input()
     R, Z, idx, init_box = (
@@ -237,18 +232,6 @@
         np.array(init_input["box"][0]),
     )
 
-    gmnn = get_training_model(
-        n_atoms=ds_stats.n_atoms,
-        # ^This is going to make problems when training on differently sized molecules.
-        # we may need to check batch shapes and manually initialize a new model
-        # when a new size is encountered...
-        n_species=ds_stats.n_species,
-        displacement_fn=ds_stats.displacement_fn,
-        elemental_energies_mean=ds_stats.elemental_shift,
-        elemental_energies_std=ds_stats.elemental_scale,
-        init_box=init_box,
-        **model_dict,
-=======
     # TODO n_species should be optional since it's already
     # TODO determined by the shape of shift and scale
     if config.use_flax:
@@ -256,7 +239,7 @@
         # quit()
         builder = ModelBuilder(config.model.get_dict(), n_species=ds_stats.n_species)
         gmnn = builder.build_energy_force_model(
-            displacement_fn = ds_stats.displacement_fn,
+            displacement_fn=ds_stats.displacement_fn,
             scale=ds_stats.elemental_scale,
             shift=ds_stats.elemental_shift,
             apply_mask=True,
@@ -265,26 +248,17 @@
         model_dict = config.model.get_dict()
         gmnn = get_training_model(
             n_atoms=ds_stats.n_atoms,
-            # ^This is going to make problems when training on differently sized molecules.
+            # ^This is going to make problems when training on
+            # differently sized molecules.
             # we may need to check batch shapes and manually initialize a new model
             # when a new size is encountered...
             n_species=ds_stats.n_species,
             displacement_fn=ds_stats.displacement_fn,
             elemental_energies_mean=ds_stats.elemental_shift,
             elemental_energies_std=ds_stats.elemental_scale,
+            init_box=init_box,
             **model_dict,
         )
-
-
-
-    log.info("Initializing Model")
-    init_input = train_ds.init_input()
-    R, Z, idx = (
-        jnp.asarray(init_input["positions"][0]),
-        jnp.asarray(init_input["numbers"][0]),
-        jnp.asarray(init_input["idx"][0]),
->>>>>>> a9da45b2
-    )
 
     rng_key, model_rng_key = jax.random.split(rng_key, num=2)
     params = gmnn.init(model_rng_key, R, Z, idx, init_box)
@@ -293,7 +267,12 @@
     steps_per_epoch = train_ds.steps_per_epoch()
     n_epochs = config.n_epochs
     transition_steps = steps_per_epoch * n_epochs - config.optimizer.transition_begin
-    tx = get_opt(params, transition_steps=transition_steps, **config.optimizer.dict(),  use_flax=config.use_flax)
+    tx = get_opt(
+        params,
+        transition_steps=transition_steps,
+        **config.optimizer.dict(),
+        use_flax=config.use_flax,
+    )
 
     fit(
         batched_model,
