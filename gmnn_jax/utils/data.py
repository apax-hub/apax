--- conflicted
+++ resolved
@@ -74,10 +74,6 @@
     return atoms_list, external_labels
 
 
-<<<<<<< HEAD
-def split_atoms(atoms_list, n_train, n_valid):
-    """Shuffles and splits a list in two resulting lists
-=======
 def split_idxs(atoms_list, n_train, n_valid):
     idxs = np.arange(len(atoms_list))
     np.random.shuffle(idxs)
@@ -88,8 +84,7 @@
 
 
 def split_atoms(atoms_list, train_idxs, val_idxs=None):
-    """Schuffles and splits a list in two resulting lists
->>>>>>> ccd1d94f
+    """Shuffles and splits a list in two resulting lists
     of the length length1 and length2.
 
     Parameters
