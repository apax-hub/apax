--- conflicted
+++ resolved
@@ -25,11 +25,8 @@
         n_atoms,
         r_min,
         r_max,
-<<<<<<< HEAD
+        dtype=jnp.float32,
         apply_mask=True,
-=======
-        dtype=jnp.float32,
->>>>>>> f5cc7f78
         name: Optional[str] = None,
     ):
         super().__init__(name)
