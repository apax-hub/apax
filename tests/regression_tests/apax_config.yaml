--- conflicted
+++ resolved
@@ -50,19 +50,11 @@
   #   - mse
 
 loss:
-<<<<<<< HEAD
-  - loss_type: mse
-    name: energy
-    weight: 1.0
-  - loss_type: mse
-    name: forces
-=======
   - name: energy
     atoms_exponent: 2
     weight: 1.0
   - name: forces
     atoms_exponent: 1
->>>>>>> f3efd67b
     weight: 8.0
   - loss_type: cosine_sim
     atoms_exponent: 1
