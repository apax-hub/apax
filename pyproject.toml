--- conflicted
+++ resolved
@@ -22,12 +22,9 @@
 clu = "^0.0.7"
 jaxtyping = "^0.2.8"
 typer = "^0.7.0"
-<<<<<<< HEAD
-znh5md = "^0.1.7"
-=======
 lazy-loader = "^0.2"
 matscipy = "^0.8.0"
->>>>>>> 4058a8c1
+znh5md = "^0.1.7"
 
 [tool.poetry.scripts]
 apax = 'apax.cli.apax_app:app'
