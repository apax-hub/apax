[project]
name = "apax"
version = "0.10.0"
description = "Atomistic Learned Potential Package in JAX"
keywords=["machine-learning", "interatomic potentials", "molecular-dynamics"]
license = "MIT"
readme = "README.md"
<<<<<<< HEAD
packages = [{include = "apax"}]
documentation = "https://apax.readthedocs.io/en/latest/"
repository = "https://github.com/apax-hub/apax"

[tool.poetry.dependencies]
python = ">=3.10,<4.0"
numpy = "^1.23"
ase = "^3.22.1"
tensorflow = "^2.12.0"
optax = "^0.1.3"
einops = "^0.6.0"
clu = "^0.0.7"
typer = "^0.13"
lazy-loader = "^0.4"
znh5md = "^0.4"
pydantic = "^2.3.0"
jax = "^0.4.25"
orbax-checkpoint = "0.5.16"
flax = "0.8.4"
uncertainty-toolbox = "^0.1.1"
e3x = "^1.0.2"
vesin = "^0.2.0"
zntrack = {version = "^0.8", optional = true}
plotly = {version = "^5.24", optional = true}
mlflow = {version = "^2", optional = true}

[tool.poetry.extras]
zntrack = ["zntrack", "plotly"]
mlflow = ["mlflow"]

[tool.poetry.scripts]
=======
authors = [
    { name = "Moritz René Schäfer", email = "schaefer@theochem.uni-stuttgart.de" },
    { name = "Nico Segreto", email = "segreto@theochem.uni-stuttgart.de" },
]

requires-python = ">=3.10"
dependencies = [
    "ase>=3.24.0",
    "clu>=0.0.12",
    "e3x>=1.0.2",
    "einops>=0.8.0",
    "flax>=0.10.2",
    "jax>=0.4.38",
    "lazy-loader>=0.4",
    "numpy>=1.23",
    "optax>=0.2.4",
    "orbax-checkpoint>=0.11.0",
    "pydantic>=2.10.5",
    "tensorflow>=2.12.0",
    "typer>=0.13.0",
    "uncertainty-toolbox>=0.1.1",
    "vesin>=0.3.0",
    "znh5md>=0.4.2",
]




[project.optional-dependencies]
cuda = ["jax[cuda]"]
mlflow = [
    "mlflow>=2.19.0",
]
ipsuite = [
    "ipsuite>=0.2.3",
]

docs = [
    "sphinx>=7.2.6",
    "sphinx-rtd-theme>=1.3.0",
    "myst-parser>=2.0.0",
    "sphinx-copybutton>=0.5.2",
    "furo>=2023.9.10",
    "nbsphinx>=0.9.3",
    "nbsphinx-link>=1.3.0",
    "ipykernel>=6.29.3",
    "pandoc>=2.3",
]

[dependency-groups]
dev = [
    "coverage>=7.6.10",
    "matplotlib>=3.10.0",
    "pre-commit>=4.0.1",
    "pytest>=8.3.4",
    "pytest-cov>=6.0.0",
]
lint = [
    "ruff>=0.9.1",
]



[project.scripts]
>>>>>>> 86ba8651
apax = 'apax.cli.apax_app:app'


[build-system]
requires = ["hatchling"]
build-backend = "hatchling.build"


[tool.ruff]
line-length = 90

[tool.ruff.lint]
select = ["E", "F", "C", "I", "E"]
extend-ignore = [
    "E501", "E731", "E741", "E402", "F841", "F811", "C901", "E203", "E402"
]

[tool.coverage.run]
branch = true
source = ["apax"]

[tool.coverage.html]
directory = "coverage_html_report"

[tool.coverage.report]
show_missing = true

[tool.pytest.ini_options]
filterwarnings = ["ignore::FutureWarning:jax.*scatter",]
markers = [
    "slow: mark a test as slow and should only run explicitly"
]<|MERGE_RESOLUTION|>--- conflicted
+++ resolved
@@ -5,39 +5,6 @@
 keywords=["machine-learning", "interatomic potentials", "molecular-dynamics"]
 license = "MIT"
 readme = "README.md"
-<<<<<<< HEAD
-packages = [{include = "apax"}]
-documentation = "https://apax.readthedocs.io/en/latest/"
-repository = "https://github.com/apax-hub/apax"
-
-[tool.poetry.dependencies]
-python = ">=3.10,<4.0"
-numpy = "^1.23"
-ase = "^3.22.1"
-tensorflow = "^2.12.0"
-optax = "^0.1.3"
-einops = "^0.6.0"
-clu = "^0.0.7"
-typer = "^0.13"
-lazy-loader = "^0.4"
-znh5md = "^0.4"
-pydantic = "^2.3.0"
-jax = "^0.4.25"
-orbax-checkpoint = "0.5.16"
-flax = "0.8.4"
-uncertainty-toolbox = "^0.1.1"
-e3x = "^1.0.2"
-vesin = "^0.2.0"
-zntrack = {version = "^0.8", optional = true}
-plotly = {version = "^5.24", optional = true}
-mlflow = {version = "^2", optional = true}
-
-[tool.poetry.extras]
-zntrack = ["zntrack", "plotly"]
-mlflow = ["mlflow"]
-
-[tool.poetry.scripts]
-=======
 authors = [
     { name = "Moritz René Schäfer", email = "schaefer@theochem.uni-stuttgart.de" },
     { name = "Nico Segreto", email = "segreto@theochem.uni-stuttgart.de" },
@@ -102,7 +69,6 @@
 
 
 [project.scripts]
->>>>>>> 86ba8651
 apax = 'apax.cli.apax_app:app'
 
 
