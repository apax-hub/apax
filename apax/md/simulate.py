--- conflicted
+++ resolved
@@ -402,14 +402,9 @@
             system.box, fractional_coordinates=frac_coords
         )
 
-<<<<<<< HEAD
     Builder = model_config.model.get_builder()
     builder = Builder(model_config.model.get_dict())
-    model = builder.build_energy_model(
-=======
-    builder = ModelBuilder(model_config.model.get_dict())
     energy_model = builder.build_energy_model(
->>>>>>> 5b9df071
         apply_mask=True, init_box=np.array(system.box), inference_disp_fn=displacement_fn
     )
     neighbor_fn = partition.neighbor_list(
