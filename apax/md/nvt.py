import logging
import os
import time
from functools import partial

import jax
import jax.numpy as jnp
import numpy as np
import yaml
from ase import Atoms, units
from ase.calculators.singlepoint import SinglePointCalculator
from ase.io import read
from ase.io.trajectory import TrajectoryWriter
from flax.training import checkpoints
from jax_md import partition, quantity, simulate, space
from jax_md.util import Array
from tqdm import trange

from apax.config import Config, MDConfig
from apax.md.md_checkpoint import load_md_state, look_for_checkpoints
from apax.model import ModelBuilder

log = logging.getLogger(__name__)


class TrajHandler:
    def __init__(self, R, atomic_numbers, box, traj_path, async_manager) -> None:
        self.atomic_numbers = atomic_numbers
        self.box = box
        self.traj = TrajectoryWriter(traj_path, mode="w")
        new_atoms = Atoms(atomic_numbers, R, cell=box)
        self.traj.write(new_atoms)
        self.async_manager = async_manager

    def write(self, state, energy, step):
        if np.any(np.isnan(state.position)):
            raise ValueError(
                f"Simulation failed after {step} outer steps. Unable to"
                " compute positions."
            )
        new_atoms = Atoms(
            self.atomic_numbers, state.position, momenta=state.momentum, cell=self.box
        )
        new_atoms.calc = SinglePointCalculator(
            new_atoms, energy=energy, forces=state.force
        )
        self.traj.write(new_atoms)

    def close(self):
        self.traj.close()


def run_nvt(
    R: Array,
    atomic_numbers: Array,
    masses: Array,
    box: np.array,
    energy_fn,
    neighbor_fn,
    shift_fn,
    dt: float,
    temperature: float,
    n_steps: int,
    n_inner: int,
    extra_capacity: int,
    rng_key: int,
    restart: bool = True,
    sim_dir: str = ".",
    traj_name: str = "nvt.traj",
    disable_pbar: bool = False,
):
    """
    Performs NVT MD.

    Parameters
    ----------
    R:
        Initial positions in Angstrom.
    atomic_numbers:
        Atomic numbers of the system.
    masses:
        Atomic masses in ASE units.
    box:
        Side length of the cubic box.
    energy_fn:
        Interatomic potential.
    neighbor_fn:
        Neighborlist function.
    shift_fn:
        Shift function for the integrator.
    dt:
        Time step in fs.
    temperature:
        Temperature of the system in K.
    n_steps:
        Total time steps.
    n_inner:
        JIT compiled inner loop. Also determines the dump interval.
    extra_capacity:
        Extra capacity for the neighborlist.
    rng_key:
        RNG key used to initialize the simulation.
    restart:
        Whether a checkpoint should be loaded. No implemented yet.
    sim_dir:
        Directory where the trajectory and (soon) simulation checkpoints will be saved.
    traj_name:
        File name of the ASE trajectory.
    """
    dt = dt * units.fs
    kT = units.kB * temperature
    step = 0
    checkpoint_interval = 10  # TODO will be supplied in the future

    log.info("initializing simulation")
    neighbor = neighbor_fn.allocate(R, extra_capacity=extra_capacity)
    init_fn, apply_fn = simulate.nvt_nose_hoover(energy_fn, shift_fn, dt, kT)
    async_manager = checkpoints.AsyncManager()
    restart = False  # TODO needs to be implemented
    if restart:
        log.info("looking for checkpoints")
        ckpts_exist = look_for_checkpoints(sim_dir)
        if ckpts_exist:
            log.info("loading previous md state")
            state, step = load_md_state(sim_dir)
        else:
            state = init_fn(rng_key, R, masses, neighbor=neighbor)
    else:
        state = init_fn(rng_key, R, masses, neighbor=neighbor)
    # TODO capability to restart md.
    # May require serializing the state instead of ASE Atoms trajectory + conversion
    # Maybe we can use flax checkpoints for that?
    # -> can't serialize NHState and chain for some reason?

    @jax.jit
    def sim(state, neighbor):
        def body_fn(i, state):
            state, neighbor = state
            neighbor = neighbor.update(state.position)
            state = apply_fn(state, neighbor=neighbor)
            return state, neighbor

        state, neighbor = jax.lax.fori_loop(0, n_inner, body_fn, (state, neighbor))
        current_temperature = quantity.temperature(
            velocity=state.velocity, mass=state.mass
        )
        current_energy = energy_fn(R=state.position, neighbor=neighbor)
        return state, neighbor, current_temperature, current_energy

    traj_path = os.path.join(sim_dir, traj_name)
    traj_handler = TrajHandler(R, atomic_numbers, box, traj_path, async_manager)
    n_outer = int(np.ceil(n_steps / n_inner))

    start = time.time()
    sim_time = n_outer * dt
    log.info("running nvt for %.1f fs", sim_time)
    with trange(
        0, n_steps, desc="Simulation", ncols=100, disable=disable_pbar, leave=True
    ) as sim_pbar:
        while step < n_outer:
            new_state, neighbor, current_temperature, current_energy = sim(
                state, neighbor
            )

            if neighbor.did_buffer_overflow:
                log.info("step %d: neighbor list overflowed, reallocating.", step)
                neighbor = neighbor_fn.allocate(state.position)
            else:
                state = new_state
                step += 1

                traj_handler.write(state, current_energy, step)

                if step % checkpoint_interval == 0:
                    log.info("saving checkpoint at step: %d", step)
                    log.info("checkpoints not yet implemented")

<<<<<<< HEAD
                current_temperature = quantity.temperature(
                    velocity=state.velocity, mass=state.mass
                )
                print(current_temperature)
                print(new_atoms)
                print(new_atoms.calc.results)
                if np.any(np.isnan(new_atoms.positions)):
                    raise ValueError(
                        f"Simulation failed after {step * n_inner} steps. Unable to"
                        " compute positions."
                    )
=======
>>>>>>> 443be1b3
                sim_pbar.set_postfix(T=f"{(current_temperature / units.kB):.1f} K")
                sim_pbar.update(n_inner)
    traj_handler.close()

    end = time.time()
    elapsed_time = end - start
    log.info("simulation finished after elapsed time: %.2f s", elapsed_time)


def md_setup(model_config: Config, md_config: MDConfig):
    """
    Sets up the energy and neighborlist functions for an MD simulation,
    loads the initial structure.

    Parameters
    ----------
    model_config:
        Configuration of the model used as an interatomic potential.
    md_config:
        configuration of the MD simulation.

    Returns
    -------
    R:
        Initial positions in Angstrom.
    atomic_numbers:
        Atomic numbers of the system.
    masses:
        Atomic masses in ASE units.
    box:
        Side length of the cubic box.
    energy_fn:
        Interatomic potential.
    neighbor_fn:
        Neighborlist function.
    shift_fn:
        Shift function for the integrator.
    """
    log.info("reading structure")
    atoms = read(md_config.initial_structure)

    R = jnp.asarray(atoms.positions, dtype=jnp.float64)
    atomic_numbers = jnp.asarray(atoms.numbers, dtype=jnp.int32)
    masses = jnp.asarray(atoms.get_masses(), dtype=jnp.float64)
    box = jnp.asarray(atoms.get_cell().lengths(), dtype=jnp.float64)

    log.info("initializing model")
    if np.all(box < 1e-6):
        displacement_fn, shift_fn = space.free()
    else:
        displacement_fn, shift_fn = space.periodic_general(
            box, fractional_coordinates=False
        )

    Z = jnp.asarray(atomic_numbers)
    n_species = int(np.max(Z) + 1)
    builder = ModelBuilder(model_config.model.get_dict(), n_species=n_species)
    model = builder.build_energy_model(
        displacement_fn=displacement_fn, apply_mask=False, init_box=np.array(box)
    )
    neighbor_fn = partition.neighbor_list(
        displacement_fn,
        box,
        model_config.model.r_max,
        md_config.dr_threshold,
        fractional_coordinates=False,
        format=partition.Sparse,
        disable_cell_list=True,
    )

    os.makedirs(md_config.sim_dir, exist_ok=True)

    log.info("loading model parameters")
    best_dir = os.path.join(
        model_config.data.model_path, model_config.data.model_name, "best"
    )
    raw_restored = checkpoints.restore_checkpoint(best_dir, target=None, step=None)
    params = jax.tree_map(jnp.asarray, raw_restored["model"]["params"])

    energy_fn = partial(model.apply, params, Z=Z, box=box)

    return R, atomic_numbers, masses, box, energy_fn, neighbor_fn, shift_fn


def run_md(
    model_config: Config, md_config: MDConfig, log_file="md.log", log_level="error"
):
    """
    Utiliy function to start NVT molecualr dynamics simulations from
    a previousy trained model.

    Parameters
    ----------
    model_config:
        Configuration of the model used as an interatomic potential.
    md_config:
        configuration of the MD simulation.
    """
    log_levels = {
        "debug": logging.DEBUG,
        "info": logging.INFO,
        "warning": logging.WARNING,
        "error": logging.ERROR,
        "critical": logging.CRITICAL,
    }
    logging.basicConfig(filename=log_file, level=log_levels[log_level])

    log.info("loading configs for md")
    if isinstance(model_config, (str, os.PathLike)):
        with open(model_config, "r") as stream:
            model_config = yaml.safe_load(stream)

    if isinstance(md_config, (str, os.PathLike)):
        with open(md_config, "r") as stream:
            md_config = yaml.safe_load(stream)

    model_config = Config.parse_obj(model_config)
    md_config = MDConfig.parse_obj(md_config)

    rng_key = jax.random.PRNGKey(md_config.seed)
    md_init_rng_key, rng_key = jax.random.split(rng_key, 2)

    R, atomic_numbers, masses, box, energy_fn, neighbor_fn, shift_fn = md_setup(
        model_config, md_config
    )
    n_steps = int(np.ceil(md_config.duration / md_config.dt))

    run_nvt(
        R=R,
        atomic_numbers=atomic_numbers,
        masses=masses,
        box=box,
        energy_fn=energy_fn,
        neighbor_fn=neighbor_fn,
        shift_fn=shift_fn,
        dt=md_config.dt,
        temperature=md_config.temperature,
        n_steps=n_steps,
        n_inner=md_config.n_inner,
        extra_capacity=md_config.extra_capacity,
        rng_key=md_init_rng_key,
        restart=md_config.restart,
        sim_dir=md_config.sim_dir,
        traj_name=md_config.traj_name,
    )<|MERGE_RESOLUTION|>--- conflicted
+++ resolved
@@ -175,20 +175,6 @@
                     log.info("saving checkpoint at step: %d", step)
                     log.info("checkpoints not yet implemented")
 
-<<<<<<< HEAD
-                current_temperature = quantity.temperature(
-                    velocity=state.velocity, mass=state.mass
-                )
-                print(current_temperature)
-                print(new_atoms)
-                print(new_atoms.calc.results)
-                if np.any(np.isnan(new_atoms.positions)):
-                    raise ValueError(
-                        f"Simulation failed after {step * n_inner} steps. Unable to"
-                        " compute positions."
-                    )
-=======
->>>>>>> 443be1b3
                 sim_pbar.set_postfix(T=f"{(current_temperature / units.kB):.1f} K")
                 sim_pbar.update(n_inner)
     traj_handler.close()
