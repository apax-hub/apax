--- conflicted
+++ resolved
@@ -7,11 +7,7 @@
 import jax.numpy as jnp
 import numpy as np
 from ase.calculators.calculator import Calculator, all_changes
-<<<<<<< HEAD
-=======
 from ase.calculators.singlepoint import SinglePointCalculator
-from jax_md import partition, quantity, space
->>>>>>> 047ae663
 from matscipy.neighbours import neighbour_list
 from tqdm import trange
 
