--- conflicted
+++ resolved
@@ -13,7 +13,6 @@
 log = logging.getLogger(__name__)
 
 
-<<<<<<< HEAD
 class CSVLoggerApax(CSVLogger):
     def __init__(self, filename, separator=",", append=False):
         super().__init__(filename, separator=",", append=False)
@@ -52,11 +51,8 @@
         self.csv_file.flush()
 
 
-def initialize_callbacks(callback_configs, model_version_path):
-=======
 def initialize_callbacks(config: Config, model_version_path: Path):
     callback_configs = config.callbacks
->>>>>>> 0b59ae25
     log.info("Initializing Callbacks")
 
     dummy_model = tf.keras.Model()
