import functools
import logging
import time
from functools import partial
from typing import Callable, Optional

import jax
import jax.numpy as jnp
import numpy as np
from clu import metrics
from tqdm import trange

from apax.data.input_pipeline import InMemoryDataset
from apax.train.checkpoints import CheckpointManager, load_state

log = logging.getLogger(__name__)


def fit(
    state,
    train_ds: InMemoryDataset,
    loss_fn,
    Metrics: metrics.Collection,
    callbacks: list,
    n_epochs: int,
    ckpt_dir,
    ckpt_interval: int = 1,
    val_ds: Optional[InMemoryDataset] = None,
    sam_rho=0.0,
    patience: Optional[int] = None,
    disable_pbar: bool = False,
    disable_batch_pbar: bool = True,
    is_ensemble=False,
):
    log.info("Beginning Training")
    callbacks.on_train_begin()

    latest_dir = ckpt_dir / "latest"
    best_dir = ckpt_dir / "best"
    ckpt_manager = CheckpointManager()

    train_step, val_step = make_step_fns(
        loss_fn, Metrics, model=state.apply_fn, sam_rho=sam_rho, is_ensemble=is_ensemble
    )
    if train_ds.n_jit_steps > 1:
        train_step = jax.jit(functools.partial(jax.lax.scan, train_step))

    state, start_epoch = load_state(state, latest_dir)
    if start_epoch >= n_epochs:
        raise ValueError(
            f"n_epochs <= current epoch from checkpoint ({n_epochs} <= {start_epoch})"
        )

    train_steps_per_epoch = train_ds.steps_per_epoch()
    batch_train_ds = train_ds.shuffle_and_batch()

    if val_ds is not None:
        val_steps_per_epoch = val_ds.steps_per_epoch()
        batch_val_ds = val_ds.batch()

    best_loss = np.inf
    early_stopping_counter = 0
    epoch_loss = {}
    epoch_pbar = trange(
        start_epoch, n_epochs, desc="Epochs", ncols=100, disable=disable_pbar, leave=True
    )
    for epoch in range(start_epoch, n_epochs):
        epoch_start_time = time.time()
        callbacks.on_epoch_begin(epoch=epoch + 1)

        epoch_loss.update({"train_loss": 0.0})
        train_batch_metrics = Metrics.empty()

        batch_pbar = trange(
            0,
            train_steps_per_epoch,
            desc="Batches",
            ncols=100,
            mininterval=1.0,
            disable=disable_batch_pbar,
            leave=False,
        )

        for batch_idx in range(train_steps_per_epoch):
            callbacks.on_train_batch_begin(batch=batch_idx)

            batch = next(batch_train_ds)
            (
                (state, train_batch_metrics),
                batch_loss,
            ) = train_step(
                (state, train_batch_metrics),
                batch,
            )

            epoch_loss["train_loss"] += jnp.mean(batch_loss)
            callbacks.on_train_batch_end(batch=batch_idx)
<<<<<<< HEAD
=======
            batch_pbar.update()

>>>>>>> 66222074
        epoch_loss["train_loss"] /= train_steps_per_epoch
        epoch_loss["train_loss"] = float(epoch_loss["train_loss"])

        epoch_metrics = {
            f"train_{key}": float(val)
            for key, val in train_batch_metrics.compute().items()
        }

        if val_ds is not None:
            epoch_loss.update({"val_loss": 0.0})
            val_batch_metrics = Metrics.empty()

            batch_pbar = trange(
                0,
                val_steps_per_epoch,
                desc="Batches",
                ncols=100,
                mininterval=1.0,
                disable=disable_batch_pbar,
                leave=False,
            )
            for batch_idx in range(val_steps_per_epoch):
                batch = next(batch_val_ds)

                batch_loss, val_batch_metrics = val_step(
                    state.params, batch, val_batch_metrics
                )
                epoch_loss["val_loss"] += batch_loss
                batch_pbar.update()

            epoch_loss["val_loss"] /= val_steps_per_epoch
            epoch_loss["val_loss"] = float(epoch_loss["val_loss"])

            epoch_metrics.update(
                {
                    f"val_{key}": float(val)
                    for key, val in val_batch_metrics.compute().items()
                }
            )

        epoch_metrics.update({**epoch_loss})

        epoch_end_time = time.time()
        epoch_metrics.update({"epoch_time": epoch_end_time - epoch_start_time})

        ckpt = {"model": state, "epoch": epoch}
        if epoch % ckpt_interval == 0:
            ckpt_manager.save_checkpoint(ckpt, epoch, latest_dir)

        if epoch_metrics["val_loss"] < best_loss:
            best_loss = epoch_metrics["val_loss"]
            ckpt_manager.save_checkpoint(ckpt, epoch, best_dir)
            early_stopping_counter = 0
        else:
            early_stopping_counter += 1

        callbacks.on_epoch_end(epoch=epoch, logs=epoch_metrics)

        epoch_pbar.set_postfix(val_loss=epoch_metrics["val_loss"])
        epoch_pbar.update()

        if patience is not None and early_stopping_counter >= patience:
            log.info(
                "Early stopping patience exceeded. Stopping training after"
                f" {epoch} epochs."
            )
            break
    epoch_pbar.close()
    callbacks.on_train_end()

    train_ds.cleanup()
    if val_ds:
        val_ds.cleanup()


def global_norm(updates) -> jnp.ndarray:
    """Returns the l2 norm of the input.
    Args:
      updates: A pytree of ndarrays representing the gradient.
    """
    norm = jax.tree_map(lambda u: jnp.sqrt(jnp.sum(jnp.square(u))), updates)
    return norm


def calc_loss(params, inputs, labels, loss_fn, model):
    R, Z, idx, box, offsets = (
        inputs["positions"],
        inputs["numbers"],
        inputs["idx"],
        inputs["box"],
        inputs["offsets"],
    )
    predictions = model(params, R, Z, idx, box, offsets)
    loss = loss_fn(inputs, labels, predictions)
    return loss, predictions


def make_ensemble_update(update_fn: Callable) -> Callable:
    # vmap over train state
    v_update_fn = jax.vmap(update_fn, (0, None, None), (0, 0, 0))

    def ensemble_update_fn(state, inputs, labels):
        loss, predictions, state = v_update_fn(state, inputs, labels)

        mean_predictions = jax.tree_map(lambda x: jnp.mean(x, axis=0), predictions)
        mean_loss = jnp.mean(loss)
        # Should we add std to predictions?
        return mean_loss, mean_predictions, state

    return ensemble_update_fn


def make_ensemble_eval(update_fn: Callable) -> Callable:
    # vmap over train state
    v_update_fn = jax.vmap(update_fn, (0, None, None), (0, 0))

    def ensemble_eval_fn(state, inputs, labels):
        loss, predictions = v_update_fn(state, inputs, labels)

        mean_predictions = jax.tree_map(lambda x: jnp.mean(x, axis=0), predictions)
        mean_loss = jnp.mean(loss)
        return mean_loss, mean_predictions

    return ensemble_eval_fn


def make_step_fns(loss_fn, Metrics, model, sam_rho, is_ensemble):
    loss_calculator = partial(calc_loss, loss_fn=loss_fn, model=model)
    grad_fn = jax.value_and_grad(loss_calculator, 0, has_aux=True)
    rho = sam_rho

    def update_step(state, inputs, labels):
        (loss, predictions), grads = grad_fn(state.params, inputs, labels)

        if rho > 1e-6:
            # SAM step
            grad_norm = global_norm(grads)
            eps = jax.tree_map(lambda g, n: g * rho / n, grads, grad_norm)
            params_eps = jax.tree_map(lambda p, e: p + e, state.params, eps)
            (loss, _), grads = grad_fn(params_eps, inputs, labels)  # maybe get rid of SAM

        state = state.apply_gradients(grads=grads)
        return loss, predictions, state

    if is_ensemble:
        update_fn = make_ensemble_update(update_step)
        eval_fn = make_ensemble_eval(loss_calculator)
    else:
        update_fn = update_step
        eval_fn = loss_calculator

    @jax.jit
    def train_step(carry, batch):
        state, batch_metrics = carry
        inputs, labels = batch
        loss, predictions, state = update_fn(state, inputs, labels)

        new_batch_metrics = Metrics.single_from_model_output(
            label=labels, prediction=predictions
        )
        batch_metrics = batch_metrics.merge(new_batch_metrics)

        new_carry = (state, batch_metrics)
        return new_carry, loss

    @jax.jit
    def val_step(params, batch, batch_metrics):
        inputs, labels = batch
        loss, predictions = eval_fn(params, inputs, labels)

        new_batch_metrics = Metrics.single_from_model_output(
            label=labels, prediction=predictions
        )
        batch_metrics = batch_metrics.merge(new_batch_metrics)
        return loss, batch_metrics

    return train_step, val_step<|MERGE_RESOLUTION|>--- conflicted
+++ resolved
@@ -95,11 +95,8 @@
 
             epoch_loss["train_loss"] += jnp.mean(batch_loss)
             callbacks.on_train_batch_end(batch=batch_idx)
-<<<<<<< HEAD
-=======
             batch_pbar.update()
 
->>>>>>> 66222074
         epoch_loss["train_loss"] /= train_steps_per_epoch
         epoch_loss["train_loss"] = float(epoch_loss["train_loss"])
 
