import logging
import os
from pathlib import Path

import jax
import jax.numpy as jnp
import numpy as np
import tensorflow as tf
<<<<<<< HEAD
from ase import Atoms
=======
from flax.core.frozen_dict import freeze
from flax.training import checkpoints
>>>>>>> 26918652
from keras.callbacks import CSVLogger, TensorBoard

from apax.config import parse_train_config
from apax.data.input_pipeline import TFPipeline, create_dict_dataset
from apax.data.statistics import compute_scale_shift_parameters
from apax.model import ModelBuilder
from apax.optimizer import get_opt
from apax.train.checkpoints import load_params
from apax.train.loss import Loss, LossCollection
from apax.train.metrics import initialize_metrics
from apax.train.trainer import fit
from apax.transfer_learning import param_transfer
from apax.utils.data import load_data, split_atoms, split_idxs, split_label
from apax.utils.random import seed_py_np_tf

log = logging.getLogger(__name__)


def initialize_directories(model_version_path: Path) -> None:
    log.info("Initializing directories")
    os.makedirs(model_version_path, exist_ok=True)


@dataclasses.dataclass
class RawDataset:
    atoms_list: list[Atoms]
    additional_labels: dict


def load_data_files(data_config, model_version_path):
    log.info("Running Input Pipeline")
    if data_config.data_path is not None:
        log.info(f"Read data file {data_config.data_path}")
        atoms_list, label_dict = load_data(data_config.data_path)

        train_idxs, val_idxs = split_idxs(
            atoms_list, data_config.n_train, data_config.n_valid
        )
        train_atoms_list, val_atoms_list = split_atoms(atoms_list, train_idxs, val_idxs)
        train_label_dict, val_label_dict = split_label(label_dict, train_idxs, val_idxs)

        np.savez(
            os.path.join(model_version_path, "train_val_idxs"),
            train_idxs=train_idxs,
            val_idxs=val_idxs,
        )

    elif data_config.train_data_path and data_config.val_data_path is not None:
        log.info(f"Read training data file {data_config.train_data_path}")
        log.info(f"Read validation data file {data_config.val_data_path}")
        train_atoms_list, train_label_dict = load_data(data_config.train_data_path)
        val_atoms_list, val_label_dict = load_data(data_config.val_data_path)
    else:
        raise ValueError("input data path/paths not defined")

    train_raw_ds = RawDataset(
        atoms_list=train_atoms_list, additional_labels=train_label_dict
    )
    val_raw_ds = RawDataset(atoms_list=val_atoms_list, additional_labels=val_label_dict)

    return train_raw_ds, val_raw_ds


def initialize_dataset(config, raw_ds):
    # Note(Moritz): external labels are actually not read in anywhere
    inputs, labels = create_dict_dataset(
        raw_ds.atoms_list,
        r_max=config.model.r_max,
        external_labels=raw_ds.additional_labels,
        disable_pbar=config.progress_bar.disable_nl_pbar,
        pos_unit=config.data.pos_unit,
        energy_unit=config.data.energy_unit,
    )
    dataset = TFPipeline(
        inputs,
        labels,
        config.n_epochs,
        config.data.batch_size,
        buffer_size=config.data.shuffle_buffer_size,
    )
    return dataset


def maximize_l2_cache():
    import ctypes

    _libcudart = ctypes.CDLL("libcudart.so")
    # Set device limit on the current device
    # cudaLimitMaxL2FetchGranularity = 0x05
    pValue = ctypes.cast((ctypes.c_int * 1)(), ctypes.POINTER(ctypes.c_int))
    _libcudart.cudaDeviceSetLimit(ctypes.c_int(0x05), ctypes.c_int(128))
    _libcudart.cudaDeviceGetLimit(pValue, ctypes.c_int(0x05))
    assert pValue.contents.value == 128


def initialize_callbacks(callback_configs, model_version_path):
    log.info("Initializing Callbacks")

    dummy_model = tf.keras.Model()
    callback_dict = {
        "csv": {
            "class": CSVLogger,
            "log_path": model_version_path / "log.csv",
            "path_arg_name": "filename",
            "kwargs": {"append": True},
            "model": dummy_model,
        },
        "tensorboard": {
            "class": TensorBoard,
            "log_path": model_version_path,
            "path_arg_name": "log_dir",
            "kwargs": {},
            "model": dummy_model,
        },
    }

    callback_configs = [config.name for config in callback_configs]
    if "csv" in callback_configs and "tensorboard" in callback_configs:
        csv_idx, tb_idx = callback_configs.index("csv"), callback_configs.index(
            "tensorboard"
        )
        msg = (
            "Using both csv and tensorboard callbacks is not supported at the moment."
            " Only the first of the two will be used."
        )
        print("Warning: " + msg)
        log.warning(msg)
        if csv_idx < tb_idx:
            callback_configs.pop(tb_idx)
        else:
            callback_configs.pop(csv_idx)

    callbacks = []
    for callback_config in callback_configs:
        callback_info = callback_dict[callback_config]

        path_arg_name = callback_info["path_arg_name"]
        path = {path_arg_name: callback_info["log_path"]}

        kwargs = callback_info["kwargs"]
        callback = callback_info["class"](**path, **kwargs)
        callback.set_model(callback_info["model"])
        callbacks.append(callback)

    return tf.keras.callbacks.CallbackList([callback])


def initialize_loss_fn(loss_config_list):
    log.info("Initializing Loss Function")
    loss_funcs = []
    for loss in loss_config_list:
        loss_funcs.append(Loss(**loss.model_dump()))
    return LossCollection(loss_funcs)


def setup_logging(log_file, log_level):
    log_levels = {
        "debug": logging.DEBUG,
        "info": logging.INFO,
        "warning": logging.WARNING,
        "error": logging.ERROR,
        "critical": logging.CRITICAL,
    }

    while len(logging.root.handlers) > 0:
        logging.root.removeHandler(logging.root.handlers[-1])

    logging.basicConfig(filename=log_file, level=log_levels[log_level])


def run(user_config, log_file="train.log", log_level="error"):
    setup_logging(log_file, log_level)
    log.info("Loading user config")
    config = parse_train_config(user_config)

    seed_py_np_tf(config.seed)
    rng_key = jax.random.PRNGKey(config.seed)
    if config.maximize_l2_cache:
        maximize_l2_cache()

    experiment = Path(config.data.experiment)
    directory = Path(config.data.directory)
    model_version_path = directory / experiment

    initialize_directories(model_version_path)
    config.dump_config(model_version_path)

    callbacks = initialize_callbacks(config.callbacks, model_version_path)
    loss_fn = initialize_loss_fn(config.loss)
    Metrics = initialize_metrics(config.metrics)

    train_raw_ds, val_raw_ds = load_data_files(config.data, model_version_path)
    train_ds = initialize_dataset(config, train_raw_ds)
    val_ds = initialize_dataset(config, val_raw_ds)

    ds_stats = compute_scale_shift_parameters(
        train_raw_ds.atoms_list,
        config.data.shift_method,
        config.data.scale_method,
        config.data.shift_options,
        config.data.scale_options,
    )

    log.info("Initializing Model")
    init_input = train_ds.init_input()
    R, Z, idx, init_box, offsets = (
        jnp.asarray(init_input["positions"][0]),
        jnp.asarray(init_input["numbers"][0]),
        jnp.asarray(init_input["idx"][0]),
        np.array(init_input["box"][0]),
        jnp.array(init_input["offsets"][0]),
    )

    # TODO n_species should be optional since it's already
    # TODO determined by the shape of shift and scale
    builder = ModelBuilder(config.model.get_dict(), n_species=ds_stats.n_species)
    model = builder.build_energy_derivative_model(
        scale=ds_stats.elemental_scale,
        shift=ds_stats.elemental_shift,
        apply_mask=True,
        init_box=init_box,
    )

    rng_key, model_rng_key = jax.random.split(rng_key, num=2)
    params = model.init(model_rng_key, R, Z, idx, init_box, offsets)
    params = freeze(params)

    base_checkpoint = config.checkpoints.base_model_checkpoint
    do_transfer_learning = base_checkpoint is not None
    if do_transfer_learning:
        source_params = load_params(base_checkpoint)
        log.info("Transferring parameters from %s", base_checkpoint)
        params = param_transfer(source_params, params, config.checkpoints.reset_layers)

    batched_model = jax.vmap(model.apply, in_axes=(None, 0, 0, 0, 0, 0))

    steps_per_epoch = train_ds.steps_per_epoch()
    n_epochs = config.n_epochs
    transition_steps = steps_per_epoch * n_epochs - config.optimizer.transition_begin
    tx = get_opt(
        params,
        transition_steps=transition_steps,
        **config.optimizer.model_dump(),
    )

    fit(
        batched_model,
        params,
        tx,
        train_ds,
        loss_fn,
        Metrics,
        callbacks,
        n_epochs,
        ckpt_dir=os.path.join(config.data.directory, config.data.experiment),
        ckpt_interval=config.checkpoints.ckpt_interval,
        val_ds=val_ds,
        sam_rho=config.optimizer.sam_rho,
        patience=config.patience,
        disable_pbar=config.progress_bar.disable_epoch_pbar,
    )<|MERGE_RESOLUTION|>--- conflicted
+++ resolved
@@ -6,12 +6,8 @@
 import jax.numpy as jnp
 import numpy as np
 import tensorflow as tf
-<<<<<<< HEAD
+from flax.core.frozen_dict import freeze
 from ase import Atoms
-=======
-from flax.core.frozen_dict import freeze
-from flax.training import checkpoints
->>>>>>> 26918652
 from keras.callbacks import CSVLogger, TensorBoard
 
 from apax.config import parse_train_config
@@ -33,6 +29,12 @@
 def initialize_directories(model_version_path: Path) -> None:
     log.info("Initializing directories")
     os.makedirs(model_version_path, exist_ok=True)
+
+
+@dataclasses.dataclass
+class RawDataset:
+    atoms_list: list[Atoms]
+    additional_labels: dict
 
 
 @dataclasses.dataclass
