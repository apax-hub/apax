--- conflicted
+++ resolved
@@ -604,16 +604,9 @@
         _kT = kT if "kT" not in kwargs else kwargs["kT"]
 
         dof = quantity.count_dof(R)
-<<<<<<< HEAD
-        
-        if constrained_idxs:
-          dof -= constrained_idxs.shape[0] * 3
-          
-=======
         if constrained_idxs:
             dof -= constrained_idxs.shape[0] * 3
 
->>>>>>> dcc6fd18
         state = NVTNoseHooverState(R, None, force_fn(R, **kwargs), mass, None)
         state = canonicalize_mass(state)
         state = initialize_momenta(state, key, _kT)
