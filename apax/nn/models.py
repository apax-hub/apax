import logging
from dataclasses import field
from typing import Any, Callable, Optional, Tuple, Union

import flax.linen as nn
import jax
import jax.numpy as jnp
import numpy as np
from jax import Array

from apax.layers.descriptor.gaussian_moment_descriptor import GaussianMomentDescriptor
from apax.layers.distances import make_distance_fn
from apax.layers.empirical import EmpiricalEnergyTerm
from apax.layers.masking import mask_by_atom
from apax.layers.properties import stress_times_vol
from apax.layers.readout import AtomisticReadout
from apax.layers.scaling import PerElementScaleShift
from apax.utils.jax_md_reduced import partition
from apax.utils.math import fp64_sum

DisplacementFn = Callable[[Array, Array], Array]
MDModel = Tuple[partition.NeighborFn, Callable, Callable]

log = logging.getLogger(__name__)


class AtomisticModel(nn.Module):
    """Most basic prediction model.
    Allesmbles descriptor, readout (NNs) and output scale-shifting.
    """

    descriptor: nn.Module = GaussianMomentDescriptor()
    readout: nn.Module = AtomisticReadout()
    scale_shift: nn.Module = PerElementScaleShift()
    mask_atoms: bool = True

    def __call__(
        self,
        dr_vec: Array,
        Z: Array,
        idx: Array,
    ) -> Array:
        gm = self.descriptor(dr_vec, Z, idx)
        h = jax.vmap(self.readout)(gm)
        output = self.scale_shift(h, Z)

        if self.mask_atoms:
            output = mask_by_atom(output, Z)
        return output


class FeatureModel(nn.Module):
    """Model wrapps some submodel (e.g. a descriptor) to supply distance computation."""

    descriptor: nn.Module = GaussianMomentDescriptor()
    readout: nn.Module = AtomisticReadout()
    should_average: bool = False
    init_box: np.array = field(default_factory=lambda: np.array([0.0, 0.0, 0.0]))
    inference_disp_fn: Any = None
    mask_atoms: bool = True

    def setup(self):
        self.compute_distances = make_distance_fn(self.init_box, self.inference_disp_fn)

    def __call__(
        self,
        R: Array,
        Z: Array,
        neighbor: Union[partition.NeighborList, Array],
        box,
        offsets,
        perturbation=None,
    ):
        dr_vec, idx = self.compute_distances(
            R,
            neighbor,
            box,
            offsets,
            perturbation,
        )

        features = self.descriptor(dr_vec, Z, idx)

        if self.readout:
            features = jax.vmap(self.readout)(features)

        if self.mask_atoms:
            features = mask_by_atom(features, Z)
        if self.should_average:
            features = jnp.mean(features, axis=0)
        return features


class EnergyModel(nn.Module):
    """Model which post processes the output of an atomistic model and
    adds empirical energy terms.
    """

    atomistic_model: AtomisticModel = AtomisticModel()
    corrections: list[EmpiricalEnergyTerm] = field(default_factory=lambda: [])
    init_box: np.array = field(default_factory=lambda: np.array([0.0, 0.0, 0.0]))
    inference_disp_fn: Any = None

    def setup(self):
        self.compute_distances = make_distance_fn(self.init_box, self.inference_disp_fn)

    def __call__(
        self,
        R: Array,
        Z: Array,
        neighbor: Union[partition.NeighborList, Array],
        box,
        offsets,
        perturbation=None,
    ):
        dr_vec, idx = self.compute_distances(
            R,
            neighbor,
            box,
            offsets,
            perturbation,
        )

        # Model Core
        # shape Natoms
        # shape shallow ens: Natoms x Nensemble
        atomic_energies = self.atomistic_model(dr_vec, Z, idx)

        # check for shallow ensemble
        is_shallow_ensemble = atomic_energies.shape[1] > 1
        if is_shallow_ensemble:
            total_energies_ensemble = fp64_sum(atomic_energies, axis=0)
            # shape Nensemble
            result = total_energies_ensemble
        else:
            # shape ()
            result = fp64_sum(atomic_energies)

        # Corrections
        for correction in self.corrections:
            energy_correction = correction(dr_vec, Z, idx)
            result = result + energy_correction

        # TODO think of nice abstraction for predicting additional properties
        return result


class EnergyDerivativeModel(nn.Module):
    """Transforms an EnergyModel into one that also predicts derivatives the total energy.
    Can calculate forces and stress tensors.
    """

    # Alternatively, should this be a function transformation?
    energy_model: EnergyModel = EnergyModel()
    calc_stress: bool = False

    def __call__(
        self,
        R: Array,
        Z: Array,
        neighbor: Union[partition.NeighborList, Array],
        box,
        offsets,
    ):
        energy, neg_forces = jax.value_and_grad(self.energy_model)(
            R, Z, neighbor, box, offsets
        )
        forces = -neg_forces
        prediction = {"energy": energy, "forces": forces}

        if self.calc_stress:
            stress = stress_times_vol(
                self.energy_model, R, box, Z=Z, neighbor=neighbor, offsets=offsets
            )
            prediction["stress"] = stress

        return prediction


def make_mean_energy_fn(energy_fn):
    def mean_energy_fn(
        R: Array,
        Z: Array,
        neighbor: Union[partition.NeighborList, Array],
        box,
        offsets,
        perturbation=None,
    ):
        e_ens = energy_fn(R, Z, neighbor, box, offsets, perturbation)
        E_mean = jnp.mean(e_ens)
        return E_mean

    return mean_energy_fn


def make_single_member_gradient(energy_model, idx):
    def energy_i_fn(R, Z, neighbor, box, offsets):
        Ei = energy_model(R, Z, neighbor, box, offsets)[idx]
        return Ei

    grad_i_fn = jax.grad(energy_i_fn)
    return grad_i_fn


def make_member_chunk_jac(energy_model, start, end):
    def energy_chunk_fn(R, Z, neighbor, box, offsets):
        Ei = energy_model(R, Z, neighbor, box, offsets)[start:end]
        return Ei

    grad_i_fn = jax.jacrev(energy_chunk_fn)
    return grad_i_fn


class ShallowEnsembleModel(nn.Module):
    """Transforms an EnergyModel into one that also predicts derivatives the total energy.
    Can calculate forces and stress tensors.
    """

    energy_model: EnergyModel = EnergyModel()
    calc_stress: bool = False
    force_variance: bool = True
    chunk_size: Optional[int] = None

    def __call__(
        self,
        R: Array,
        Z: Array,
        neighbor: Union[partition.NeighborList, Array],
        box,
        offsets,
    ):
        energy_ens = self.energy_model(R, Z, neighbor, box, offsets)
        mean_energy_fn = make_mean_energy_fn(self.energy_model)

        n_ens = energy_ens.shape[0]
        divisor = 1 / (n_ens - 1)
        energy_mean = jnp.mean(energy_ens)
        energy_variance = divisor * fp64_sum((energy_ens - energy_mean) ** 2)

        prediction = {
            "energy": energy_mean,
            "energy_ensemble": energy_ens,
            "energy_uncertainty": jnp.sqrt(energy_variance),
        }

        if self.force_variance:
            if not self.chunk_size:
                forces_ens = -jax.jacrev(self.energy_model)(R, Z, neighbor, box, offsets)
            else:
                with jax.ensure_compile_time_eval():
                    if not n_ens % self.chunk_size == 0:
                        m = "the chunksize needs to be a factor of the number of ensemble memebrs"
                        raise ValueError(m)

                forces_ens = []
                start = 0
                for _ in range(n_ens // self.chunk_size):
                    end = start + self.chunk_size
                    jac_i_fn = make_member_chunk_jac(self.energy_model, start, end)
                    force_i = -jac_i_fn(R, Z, neighbor, box, offsets)
                    forces_ens.append(force_i)
                    start = end

                n_atoms = R.shape[0]
                forces_ens = jnp.array(forces_ens)
                forces_ens = np.reshape(forces_ens, (n_ens, n_atoms, 3))

            forces_mean = jnp.mean(forces_ens, axis=0)
            forces_variance = divisor * fp64_sum((forces_ens - forces_mean) ** 2, axis=0)

            prediction["forces"] = forces_mean
            prediction["forces_uncertainty"] = jnp.sqrt(forces_variance)

<<<<<<< HEAD
            forces_ens = jnp.transpose(forces_ens, (1,2,0))
            prediction["forces_ensemble"] = forces_ens # n_atoms x 3 x n_members
=======
            forces_ens + jnp.transpose(forces_ens, (1, 2, 0))
            prediction["forces_ensemble"] = forces_ens  # n_atoms x 3 x n_members
>>>>>>> c0976fd7

        else:
            forces_mean = -jax.grad(mean_energy_fn)(R, Z, neighbor, box, offsets)
            prediction["forces"] = forces_mean

        if self.calc_stress:
            stress = stress_times_vol(
                mean_energy_fn, R, box, Z=Z, neighbor=neighbor, offsets=offsets
            )
            prediction["stress"] = stress

        return prediction<|MERGE_RESOLUTION|>--- conflicted
+++ resolved
@@ -271,13 +271,8 @@
             prediction["forces"] = forces_mean
             prediction["forces_uncertainty"] = jnp.sqrt(forces_variance)
 
-<<<<<<< HEAD
-            forces_ens = jnp.transpose(forces_ens, (1,2,0))
-            prediction["forces_ensemble"] = forces_ens # n_atoms x 3 x n_members
-=======
-            forces_ens + jnp.transpose(forces_ens, (1, 2, 0))
+            forces_ens = jnp.transpose(forces_ens, (1, 2, 0))
             prediction["forces_ensemble"] = forces_ens  # n_atoms x 3 x n_members
->>>>>>> c0976fd7
 
         else:
             forces_mean = -jax.grad(mean_energy_fn)(R, Z, neighbor, box, offsets)
