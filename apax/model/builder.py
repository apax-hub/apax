import numpy as np

from apax.config import ModelConfig
from apax.layers.descriptor.basis_functions import GaussianBasis, RadialFunction
from apax.layers.descriptor.gaussian_moment_descriptor import GaussianMomentDescriptor
from apax.layers.empirical import ZBLRepulsion
from apax.layers.readout import AtomisticReadout
from apax.layers.scaling import PerElementScaleShift
<<<<<<< HEAD
from apax.model.gmnn import AtomicSo3krates, AtomisticModel, EnergyDerivativeModel, EnergyModel
=======
from apax.model.gmnn import (
    AtomisticModel,
    EnergyDerivativeModel,
    EnergyModel,
    ShallowEnsembleModel,
)
>>>>>>> 76a867fe


class ModelBuilder:
    def __init__(self, model_config: ModelConfig, n_species: int = 119):
        self.config = model_config
        self.n_species = n_species

    def build_basis_function(self):
        basis_fn = GaussianBasis(
            n_basis=self.config["n_basis"],
            r_min=self.config["r_min"],
            r_max=self.config["r_max"],
            dtype=self.config["descriptor_dtype"],
        )
        return basis_fn

    def build_radial_function(self):
        basis_fn = self.build_basis_function()
        radial_fn = RadialFunction(
            n_radial=self.config["n_radial"],
            basis_fn=basis_fn,
            n_species=self.n_species,
            emb_init=self.config["emb_init"],
            dtype=self.config["descriptor_dtype"],
        )
        return radial_fn

    def build_descriptor(
        self,
        apply_mask,
    ):
        radial_fn = self.build_radial_function()
        descriptor = GaussianMomentDescriptor(
            radial_fn=radial_fn,
            n_contr=self.config["n_contr"],
            dtype=self.config["descriptor_dtype"],
            apply_mask=apply_mask,
        )
        return descriptor

    def build_readout(self):
        readout = AtomisticReadout(
            units=self.config["nn"],
            b_init=self.config["b_init"],
            n_shallow_ensemble=self.config["n_shallow_ensemble"],
            dtype=self.config["readout_dtype"],
        )
        return readout

    def build_scale_shift(self, scale, shift):
        scale_shift = PerElementScaleShift(
            n_species=self.n_species,
            scale=scale,
            shift=shift,
            dtype=self.config["scale_shift_dtype"],
        )
        return scale_shift

    def build_atomistic_model(
        self,
        scale,
        shift,
        apply_mask,
    ):
        # descriptor = self.build_descriptor(apply_mask)
        # readout = self.build_readout()
        scale_shift = self.build_scale_shift(scale, shift)

        # atomistic_model = AtomisticModel(descriptor, readout, scale_shift)
        atomistic_model = AtomicSo3krates(scale_shift=scale_shift)
        return atomistic_model

    def build_energy_model(
        self,
        scale=1.0,
        shift=0.0,
        apply_mask=True,
        init_box: np.array = np.array([0.0, 0.0, 0.0]),
        inference_disp_fn=None,
    ):
        atomistic_model = self.build_atomistic_model(
            scale,
            shift,
            apply_mask,
        )
        corrections = []
        if self.config["use_zbl"]:
            repulsion = ZBLRepulsion(
                apply_mask=apply_mask,
                r_max=self.config["r_max"],
            )
            corrections.append(repulsion)

        model = EnergyModel(
            atomistic_model,
            corrections=corrections,
            init_box=init_box,
            inference_disp_fn=inference_disp_fn,
        )
        return model

    def build_energy_derivative_model(
        self,
        scale=1.0,
        shift=0.0,
        apply_mask=True,
        init_box: np.array = np.array([0.0, 0.0, 0.0]),
        inference_disp_fn=None,
    ):
        energy_model = self.build_energy_model(
            scale,
            shift,
            apply_mask,
            init_box=init_box,
            inference_disp_fn=inference_disp_fn,
        )
        if self.config["n_shallow_ensemble"] > 0:
            model = ShallowEnsembleModel(
                energy_model,
                calc_stress=self.config["calc_stress"],
            )
        else:
            model = EnergyDerivativeModel(
                energy_model,
                calc_stress=self.config["calc_stress"],
            )
        return model<|MERGE_RESOLUTION|>--- conflicted
+++ resolved
@@ -6,16 +6,12 @@
 from apax.layers.empirical import ZBLRepulsion
 from apax.layers.readout import AtomisticReadout
 from apax.layers.scaling import PerElementScaleShift
-<<<<<<< HEAD
-from apax.model.gmnn import AtomicSo3krates, AtomisticModel, EnergyDerivativeModel, EnergyModel
-=======
-from apax.model.gmnn import (
+from apax.model.gmnn import AtomicSo3krates, (
     AtomisticModel,
     EnergyDerivativeModel,
     EnergyModel,
     ShallowEnsembleModel,
 )
->>>>>>> 76a867fe
 
 
 class ModelBuilder:
