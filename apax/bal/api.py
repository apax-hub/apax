from functools import partial
from typing import List, Union

import jax
import numpy as np
from ase import Atoms
from click import Path
from flax.core.frozen_dict import FrozenDict
from tqdm import trange

from apax.bal import feature_maps, kernel, selection, transforms
from apax.data.input_pipeline import OTFInMemoryDataset
from apax.model.builder import ModelBuilder
from apax.model.gmnn import EnergyModel
from apax.train.checkpoints import (
    canonicalize_energy_model_parameters,
    check_for_ensemble,
    restore_parameters,
)


def create_feature_fn(
    model: EnergyModel,
    params: FrozenDict,
    base_feature_map: feature_maps.FeatureTransformation,
    feature_transforms=[],
    is_ensemble: bool = False,
):
    """
    Converts a model into a feature map and transforms it as needed and
    sets it up for use in copmuting the features of a dataset.

    All transformations are applied on the feature function, not on computed features.
    Only the final function is jit compiled.


    Attributes
    ----------
    model: EnergyModel
        Model to be transformed.
    params: FrozenDict
        Model parameters
    base_feature_map: FeatureTransformation
        Class that transforms the model into a `FeatureMap`
    is_ensemble: bool
        Whether or not to apply the ensemble transformation i.e.
        an averaging of kernels for model ensembles.
    """
    feature_fn = base_feature_map.apply(model)

    if is_ensemble:
        feature_fn = transforms.ensemble_features(feature_fn)

    for transform in feature_transforms:
        feature_fn = transform.apply(feature_fn)

    feature_fn = transforms.batch_features(feature_fn)
    feature_fn = partial(feature_fn, params)
    feature_fn = jax.jit(feature_fn)
    return feature_fn


<<<<<<< HEAD
def compute_features(
    feature_fn: feature_maps.FeatureMap, dataset: AtomisticDataset
) -> np.ndarray:
    """Compute the features of a dataset.

    Attributes
    ----------
    feature_fn:
        Function to compute the features with.
    dataset:
        Dataset to compute the features for.
    """
=======
def compute_features(feature_fn, dataset: OTFInMemoryDataset):
    """Compute the features of a dataset."""
>>>>>>> 0b59ae25
    features = []
    n_data = dataset.n_data
    ds = dataset.batch()

    pbar = trange(n_data, desc="Computing features", ncols=100, leave=True)
    for inputs in ds:
        g = feature_fn(inputs)
        features.append(np.asarray(g))
        pbar.update(g.shape[0])
    pbar.close()

    features = np.concatenate(features, axis=0)
    return features


def kernel_selection(
    model_dir: Union[Path, List[Path]],
    train_atoms: List[Atoms],
    pool_atoms: List[Atoms],
    base_fm_options: dict,
    selection_method: str,
    feature_transforms: list = [],
    selection_batch_size: int = 10,
    processing_batch_size: int = 64,
) -> list[int]:
    """
    Main function to facilitate batch data selection.
    Currently only the last layer gradient features and MaxDist selection method
    are available.
    More can be added as needed as this function is agnostic of the feature
    map/selection method internals.

    Attributes
    ----------
    model_dir: Union[Path, List[Path]]
        Path to the trained model or models which should be used to compute features.
    train_atoms: List[Atoms]
        List of `ase.Atoms` used to train the models.
    pool_atoms: List[Atoms]
        List of `ase.Atoms` to select new data from.
    base_fm_options:
        Settings for the base feature map.
    selection_method:
        Currently only "max_dist" is supported.
    feature_transforms:
        Feature tranforms to be applied on top of the
        base feature map transform.
        Examples would include multiplcation with or addition of a constant.
    selection_batch_size:
        Amount of new data points to be selected from `pool_atoms`.
    processing_batch_size:
        Amount of data points to compute the features for at once.
        Does not effect results, just the speed of processing.
    """
    selection_fn = {
        "max_dist": selection.max_dist_selection,
    }[selection_method]

    base_feature_map = feature_maps.FeatureMapOptions(base_fm_options)

    config, params = restore_parameters(model_dir)
    params = canonicalize_energy_model_parameters(params)
    n_models = check_for_ensemble(params)
    is_ensemble = n_models > 1

    n_train = len(train_atoms)
    dataset = OTFInMemoryDataset(
        train_atoms + pool_atoms,
        cutoff=config.model.r_max,
        bs=processing_batch_size,
        n_epochs=1,
        ignore_labels=True,
        pos_unit=config.data.pos_unit,
        energy_unit=config.data.energy_unit,
    )

    _, init_box = dataset.init_input()

    builder = ModelBuilder(config.model.get_dict(), n_species=119)
    model = builder.build_energy_model(apply_mask=True, init_box=init_box)

    feature_fn = create_feature_fn(
        model, params, base_feature_map, feature_transforms, is_ensemble
    )
    g = compute_features(feature_fn, dataset)
    km = kernel.KernelMatrix(g, n_train)
    new_indices = selection_fn(km, selection_batch_size)

    return new_indices<|MERGE_RESOLUTION|>--- conflicted
+++ resolved
@@ -60,23 +60,8 @@
     return feature_fn
 
 
-<<<<<<< HEAD
-def compute_features(
-    feature_fn: feature_maps.FeatureMap, dataset: AtomisticDataset
-) -> np.ndarray:
-    """Compute the features of a dataset.
-
-    Attributes
-    ----------
-    feature_fn:
-        Function to compute the features with.
-    dataset:
-        Dataset to compute the features for.
-    """
-=======
 def compute_features(feature_fn, dataset: OTFInMemoryDataset):
     """Compute the features of a dataset."""
->>>>>>> 0b59ae25
     features = []
     n_data = dataset.n_data
     ds = dataset.batch()
