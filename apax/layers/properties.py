import flax.linen as nn
import jax
import jax.numpy as jnp
from jax import Array

from apax.layers.readout import AtomisticReadout
from apax.utils.math import fp64_sum
from apax.layers.masking import mask_by_atom


def stress_times_vol(energy_fn, position: Array, box, **kwargs) -> Array:
    """Computes the internal stress of a system multiplied with the box volume.
    For training purposes.

    Parameters
    ----------
    energy_fn:
        A function that computes the energy of the system. This
        function must take as an argument `perturbation` which perturbs the
        box shape. Any energy function constructed using `smap` or in `energy.py`
        with a standard space will satisfy this property.
    position:
        An array of particle positions.
    box:
        A box specifying the shape of the simulation volume. Used to infer the
        volume of the unit cell.

    Returns
    -------
    Array
        A float specifying the stress of the system.
    """
    dim = position.shape[1]
    zero = jnp.zeros((dim, dim), position.dtype)
    zero = 0.5 * (zero + zero.T)
    identity = jnp.eye(dim, dtype=position.dtype)

    def U(eps):
        return energy_fn(position, box=box, perturbation=(identity + eps), **kwargs)

    dUdV = jax.grad(U)
    return dUdV(zero)


class PropertyHead(nn.Module):
    """
    the readout is currently limited to a single number
    """

    pname: str
    readout: nn.Module = AtomisticReadout()
    aggregation: str = "none"
    mode: str = "l0"
    apply_mask: bool = True

    def setup(self):
        n_species = 119
        scale_init = nn.initializers.constant(1.0)
        self.scale = self.param(
            "scale_per_element", scale_init, (n_species, 1), jnp.float64
        )

        shift_init = nn.initializers.constant(0.0)

        self.shift_param = self.param(
            "shift_per_element", shift_init, (n_species, 1), jnp.float64
        )

    def __call__(self, g, R, dr_vec, Z, idx, box):
<<<<<<< HEAD

        h = jax.vmap(self.readout)(g)

        is_ensemble = False
        if jnp.size(h, axis=1) > 1:
            # ensemble detected
            is_ensemble = True
            n_ens = jnp.size(h, axis=1)
            h = h[...,None]
            h = jnp.transpose(h, (1,0,2))

        p_i = h * self.scale[Z]  + self.shift_param[Z]
=======
        # TODO shallow ensemble

        h = jax.vmap(self.readout)(g)

        p_i = h * self.scale[Z] + self.shift_param[Z]
>>>>>>> 945c7454

        if self.mode == "l0":
            p_i = p_i
        elif self.mode == "l1":
            Rc = R - jnp.mean(R, axis=0, keepdims=True)
            r_hat = Rc / jnp.linalg.norm(Rc, axis=1)[:, None]
            p_i = p_i * R
        elif self.mode == "symmetric_traceless_l2":
            Rc = R - jnp.mean(R, axis=0, keepdims=True)
            r_hat = Rc / jnp.linalg.norm(Rc, axis=1)[:, None]
            r_rt = jnp.einsum("ni, nj -> nij", r_hat, r_hat)
            I = jnp.eye(3)
<<<<<<< HEAD
            symmetrized = 3*r_rt - I
            print(symmetrized.shape)
            p_i = p_i[...,None] * symmetrized
=======
            symmetrized = 3 * r_rt - I
            p_i = p_i[..., None] * symmetrized
>>>>>>> 945c7454
        else:
            raise KeyError("unknown symmetry option")
        
        if is_ensemble:
            p_i = jnp.swapaxes(p_i, 0,1) # natoms, nens, features...

        if self.apply_mask:
            p_i = mask_by_atom(p_i, Z)

        if self.aggregation == "none":
            result = p_i
        elif self.aggregation == "sum":
            result = fp64_sum(p_i, axis=0)
        elif self.aggregation == "mean":
            natoms = R.shape[0]
            result = fp64_sum(p_i, axis=0) / natoms
        else:
            raise KeyError("unknown aggregation")

        output = {self.pname: result}
        
        if is_ensemble:
            divisor = 1 / (n_ens - 1)
            if self.aggregation == "none":
                result = jnp.swapaxes(result, 0,1)

<<<<<<< HEAD
            mean = jnp.mean(result, axis=0)
            uncertainty = divisor * fp64_sum((mean - result)**2, axis=0)
            output[self.pname] = mean
            output[self.pname + "_uncertainty"] = uncertainty

        return output
=======
        return {self.pname: result}
>>>>>>> 945c7454
<|MERGE_RESOLUTION|>--- conflicted
+++ resolved
@@ -67,7 +67,6 @@
         )
 
     def __call__(self, g, R, dr_vec, Z, idx, box):
-<<<<<<< HEAD
 
         h = jax.vmap(self.readout)(g)
 
@@ -80,13 +79,6 @@
             h = jnp.transpose(h, (1,0,2))
 
         p_i = h * self.scale[Z]  + self.shift_param[Z]
-=======
-        # TODO shallow ensemble
-
-        h = jax.vmap(self.readout)(g)
-
-        p_i = h * self.scale[Z] + self.shift_param[Z]
->>>>>>> 945c7454
 
         if self.mode == "l0":
             p_i = p_i
@@ -99,14 +91,8 @@
             r_hat = Rc / jnp.linalg.norm(Rc, axis=1)[:, None]
             r_rt = jnp.einsum("ni, nj -> nij", r_hat, r_hat)
             I = jnp.eye(3)
-<<<<<<< HEAD
             symmetrized = 3*r_rt - I
-            print(symmetrized.shape)
             p_i = p_i[...,None] * symmetrized
-=======
-            symmetrized = 3 * r_rt - I
-            p_i = p_i[..., None] * symmetrized
->>>>>>> 945c7454
         else:
             raise KeyError("unknown symmetry option")
         
@@ -133,13 +119,9 @@
             if self.aggregation == "none":
                 result = jnp.swapaxes(result, 0,1)
 
-<<<<<<< HEAD
             mean = jnp.mean(result, axis=0)
             uncertainty = divisor * fp64_sum((mean - result)**2, axis=0)
             output[self.pname] = mean
             output[self.pname + "_uncertainty"] = uncertainty
 
-        return output
-=======
-        return {self.pname: result}
->>>>>>> 945c7454
+        return output