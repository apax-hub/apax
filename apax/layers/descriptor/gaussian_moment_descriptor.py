from typing import Any, Callable

import einops
import flax.linen as nn
import jax.numpy as jnp
import numpy as np
from jax import vmap
from jax_md import space

from apax.layers.descriptor.basis_functions import RadialFunction
from apax.layers.descriptor.moments import geometric_moments
from apax.layers.descriptor.triangular_indices import tril_2d_indices, tril_3d_indices
from apax.layers.masking import mask_by_neighbor


def get_disp_fn(displacement):
    def disp_fn(ri, rj, perturbation, box):
        return displacement(ri, rj, perturbation, box=box)

    return disp_fn


class GaussianMomentDescriptor(nn.Module):
    displacement_fn: Callable = space.free()[0]
    radial_fn: nn.Module = RadialFunction()
    n_contr: int = 8
    dtype: Any = jnp.float32
    apply_mask: bool = True
    init_box: np.array = np.array([0.0, 0.0, 0.0])

    def setup(self):
        self.r_max = self.radial_fn.r_max
        self.n_radial = self.radial_fn._n_radial

        if not np.all(self.init_box < 1e-6):
            # displacement function used for training on periodic systems
            mappable_displacement_fn = get_disp_fn(self.displacement_fn)
            self.displacement = vmap(mappable_displacement_fn, (0, 0, None, None), 0)
        else:
            # displacement function for gas phase training and predicting
            self.displacement = space.map_bond(self.displacement_fn)

        self.distance = vmap(space.distance, 0, 0)

        self.triang_idxs_2d = tril_2d_indices(self.n_radial)
        self.triang_idxs_3d = tril_3d_indices(self.n_radial)

<<<<<<< HEAD
    def __call__(self, R, Z, neighbor_idxs, box, offsets):
=======
    def __call__(self, R, Z, neighbor_idxs, box, perturbation=None):
>>>>>>> f702e6fb
        R = R.astype(jnp.float64)
        # R shape n_atoms x 3
        # Z shape n_atoms
        n_atoms = R.shape[0]

        idx_i, idx_j = neighbor_idxs[0], neighbor_idxs[1]

        # shape: neighbors
        Z_i, Z_j = Z[idx_i, ...], Z[idx_j, ...]

        # dr_vec shape: neighbors x 3
        if not np.all(self.init_box < 1e-6):
            # distance vector for training on periodic systems
            # reverse conventnion to match TF
<<<<<<< HEAD
            Ri = R[idx_i]
            Rj = offsets + R[idx_j]

            dr_vec = self.displacement(Rj, Ri, box).astype(self.dtype)
=======
            dr_vec = self.displacement(R[idx_j], R[idx_i], perturbation, box).astype(
                self.dtype
            )
>>>>>>> f702e6fb
        else:
            # reverse conventnion to match TF
            # distance vector for gas phase training and predicting
            dr_vec = self.displacement(R[idx_j], R[idx_i]).astype(self.dtype)

        # dr_vec += box * offset

        # dr shape: neighbors
        dr = self.distance(dr_vec).astype(self.dtype)

        # TODO: maybe try jnp where
        dr_repeated = einops.repeat(dr + 1e-5, "neighbors -> neighbors 1")
        # normalized distance vectors, shape neighbors x 3
        dn = dr_vec / dr_repeated

        radial_function = self.radial_fn(dr, Z_i, Z_j)
        if self.apply_mask:
            radial_function = mask_by_neighbor(radial_function, neighbor_idxs)

        moments = geometric_moments(radial_function, dn, idx_j, n_atoms)

        contr_0 = moments[0]
        contr_1 = jnp.einsum("ari, asi -> rsa", moments[1], moments[1])
        contr_2 = jnp.einsum("arij, asij -> rsa", moments[2], moments[2])
        contr_3 = jnp.einsum("arijk, asijk -> rsa", moments[3], moments[3])
        contr_4 = jnp.einsum(
            "arij, asik, atjk -> rsta", moments[2], moments[2], moments[2]
        )
        contr_5 = jnp.einsum("ari, asj, atij -> rsta", moments[1], moments[1], moments[2])
        contr_6 = jnp.einsum(
            "arijk, asijl, atkl -> rsta", moments[3], moments[3], moments[2]
        )
        contr_7 = jnp.einsum(
            "arijk, asij, atk -> rsta", moments[3], moments[2], moments[1]
        )

        n_symm01_features = self.triang_idxs_2d.shape[0] * self.n_radial

        tril_2_i, tril_2_j = self.triang_idxs_2d[:, 0], self.triang_idxs_2d[:, 1]
        tril_3_i, tril_3_j, tril_3_k = (
            self.triang_idxs_3d[:, 0],
            self.triang_idxs_3d[:, 1],
            self.triang_idxs_3d[:, 2],
        )

        contr_1 = contr_1[tril_2_i, tril_2_j]
        contr_2 = contr_2[tril_2_i, tril_2_j]
        contr_3 = contr_3[tril_2_i, tril_2_j]
        contr_4 = contr_4[tril_3_i, tril_3_j, tril_3_k]
        contr_5 = contr_5[tril_2_i, tril_2_j]
        contr_6 = contr_6[tril_2_i, tril_2_j]

        contr_5 = np.reshape(contr_5, [n_symm01_features, -1])
        contr_6 = np.reshape(contr_6, [n_symm01_features, -1])
        contr_7 = np.reshape(contr_7, [self.n_radial**3, -1])

        contr_1 = jnp.transpose(contr_1)
        contr_2 = jnp.transpose(contr_2)
        contr_3 = jnp.transpose(contr_3)
        contr_4 = jnp.transpose(contr_4)
        contr_5 = jnp.transpose(contr_5)
        contr_6 = jnp.transpose(contr_6)
        contr_7 = jnp.transpose(contr_7)

        gaussian_moments = [
            contr_0,
            contr_1,
            contr_2,
            contr_3,
            contr_4,
            contr_5,
            contr_6,
            contr_7,
        ]

        # gaussian_moments shape: n_atoms x n_features
        gaussian_moments = jnp.concatenate(gaussian_moments[: self.n_contr], axis=-1)
        assert gaussian_moments.dtype == self.dtype
        return gaussian_moments<|MERGE_RESOLUTION|>--- conflicted
+++ resolved
@@ -45,11 +45,7 @@
         self.triang_idxs_2d = tril_2d_indices(self.n_radial)
         self.triang_idxs_3d = tril_3d_indices(self.n_radial)
 
-<<<<<<< HEAD
-    def __call__(self, R, Z, neighbor_idxs, box, offsets):
-=======
-    def __call__(self, R, Z, neighbor_idxs, box, perturbation=None):
->>>>>>> f702e6fb
+    def __call__(self, R, Z, neighbor_idxs, box, offsets, perturbation=None):
         R = R.astype(jnp.float64)
         # R shape n_atoms x 3
         # Z shape n_atoms
@@ -64,16 +60,12 @@
         if not np.all(self.init_box < 1e-6):
             # distance vector for training on periodic systems
             # reverse conventnion to match TF
-<<<<<<< HEAD
             Ri = R[idx_i]
             Rj = offsets + R[idx_j]
 
-            dr_vec = self.displacement(Rj, Ri, box).astype(self.dtype)
-=======
-            dr_vec = self.displacement(R[idx_j], R[idx_i], perturbation, box).astype(
+            dr_vec = self.displacement(Rj, Ri, perturbation, box).astype(
                 self.dtype
             )
->>>>>>> f702e6fb
         else:
             # reverse conventnion to match TF
             # distance vector for gas phase training and predicting
