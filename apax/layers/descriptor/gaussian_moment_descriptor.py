--- conflicted
+++ resolved
@@ -79,20 +79,13 @@
             dr_vec = self.displacement(R[idx_j], R[idx_i]).astype(self.dtype)
         else:
             # distance vector for training on periodic systems
-            # we do not need to matmul the offsets with the box
-            # since everything is in fractional coords
             Ri = R[idx_i]
             Rj = R[idx_j]
 
             dr_vec = self.displacement(Rj, Ri, perturbation, box).astype(self.dtype)
-<<<<<<< HEAD
+            # one can think about making this option for inference 
+            # because there offstets are alwayes non
             dr_vec -= offsets
-=======
-        else:
-            # reverse conventnion to match TF
-            # distance vector for gas phase training and predicting
-            dr_vec = self.displacement(R[idx_j], R[idx_i]).astype(self.dtype)
->>>>>>> d693502b
 
         # dr shape: neighbors
         dr = self.distance(dr_vec).astype(self.dtype)
