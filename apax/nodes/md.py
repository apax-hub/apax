import logging
import pathlib
import typing

import ase.io
import h5py
import yaml
import znh5md
import zntrack.utils

from apax.md.simulate import run_md
from apax.nodes.model import ApaxBase
from apax.nodes.utils import check_duplicate_keys

log = logging.getLogger(__name__)


class ApaxJaxMD(zntrack.Node):
    """Class to run a more performant JaxMD simulation with a apax Model.

    Parameters
    ----------
    data: list[ase.Atoms]
        MD starting structure
    data_id: int, default = -1
        index of the configuration from the data list to use
    model: ApaxModel
        model to use for the simulation
    repeat: None|int|tuple[int, int, int]
        number of repeats
    config: str
        path to the MD simulation parameter file
    """

    data: list[ase.Atoms] = zntrack.deps()
    data_id: int = zntrack.params(-1)

    model: ApaxBase = zntrack.deps()
    repeat: None | int | tuple[int, int, int] = zntrack.params(None)

    config: str = zntrack.params_path(None)

    sim_dir: pathlib.Path = zntrack.outs_path(zntrack.nwd / "md")
    init_struc_dir: pathlib.Path = zntrack.outs_path(
        zntrack.nwd / "initial_structure.extxyz"
    )

    @property
    def parameter(self) -> dict:
        with self.state.fs.open(self.config, "r") as f:
            parameter = yaml.safe_load(f)

        custom_parameters = {
            "sim_dir": self.sim_dir.as_posix(),
            "initial_structure": self.init_struc_dir.as_posix(),
        }
        check_duplicate_keys(custom_parameters, parameter, log)
        parameter.update(custom_parameters)

        return parameter

    def _write_initial_structure(self):
        atoms = self.data[self.data_id]
        if self.repeat is not None:
            atoms = atoms.repeat(self.repeat)
        ase.io.write(self.init_struc_dir.as_posix(), atoms)

    def run(self):
        """Primary method to run which executes all steps of the model training"""
<<<<<<< HEAD
        if not self._parameter:
            self._handle_parameter_file()

=======
>>>>>>> c45b4461
        if not self.state.restarted:
            self._write_initial_structure()

        run_md(self.model.parameter, self.parameter, log_level="info")

    @property
    def frames(self) -> typing.List[ase.Atoms]:
        with self.state.fs.open(self.sim_dir / "md.h5", "rb") as f:
            with h5py.File(f) as file:
                return znh5md.IO(file_handle=file)[:]<|MERGE_RESOLUTION|>--- conflicted
+++ resolved
@@ -67,12 +67,6 @@
 
     def run(self):
         """Primary method to run which executes all steps of the model training"""
-<<<<<<< HEAD
-        if not self._parameter:
-            self._handle_parameter_file()
-
-=======
->>>>>>> c45b4461
         if not self.state.restarted:
             self._write_initial_structure()
 
