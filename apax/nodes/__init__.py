from .md import ApaxJaxMD
from .model import Apax, ApaxEnsemble, ApaxImport

<<<<<<< HEAD
__all__ = ["Apax", "ApaxEnsemble", "ApaxJaxMD", "ApaxImport"]
=======
__all__ = ["Apax", "ApaxEnsemble", "ApaxJaxMD"]

try:
    from .analysis import ApaxBatchPrediction  # noqa: F401

    __all__.append("ApaxBatchPrediction")
except ImportError:
    pass
>>>>>>> c5042aec
<|MERGE_RESOLUTION|>--- conflicted
+++ resolved
@@ -1,15 +1,11 @@
 from .md import ApaxJaxMD
 from .model import Apax, ApaxEnsemble, ApaxImport
 
-<<<<<<< HEAD
 __all__ = ["Apax", "ApaxEnsemble", "ApaxJaxMD", "ApaxImport"]
-=======
-__all__ = ["Apax", "ApaxEnsemble", "ApaxJaxMD"]
 
 try:
     from .analysis import ApaxBatchPrediction  # noqa: F401
 
     __all__.append("ApaxBatchPrediction")
 except ImportError:
-    pass
->>>>>>> c5042aec
+    pass