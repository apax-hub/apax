import logging

import numpy as np
import tensorflow as tf

from apax.data.preprocessing import dataset_neighborlist, prefetch_to_single_device
from apax.utils.convert import atoms_to_arrays

log = logging.getLogger(__name__)


def find_largest_system(inputs):
    max_atoms = np.max(inputs["fixed"]["n_atoms"])
    nbr_shapes = [idx.shape[1] for idx in inputs["ragged"]["idx"]]
    max_nbrs = np.max(nbr_shapes)
    return max_atoms, max_nbrs


class PadToSpecificSize:
    def __init__(self, max_atoms=None, max_nbrs=None) -> None:
        """Function is padding all input and label dicts that values are of type ragged
        to largest element in the batch. Afterward, the distinction between ragged
        and fixed inputs/labels is not needed and all inputs/labels are updated to
        one list.

        Parameters
        ----------
        max_atoms: Number of atoms that atom-wise inputs will be padded to.
        max_nbrs: Number of neighbors that neighborlists will be padded to.
        """

        self.max_atoms = max_atoms
        self.max_nbrs = max_nbrs

    def __call__(
        self, r_inputs: dict, f_inputs: dict, r_labels: dict, f_labels: dict
    ) -> tuple[dict, dict]:
        """
        Arguments
        ---------

        r_inputs :
            Inputs of ragged shape. Untrainable system-determining properties.
        f_inputs :
            Inputs of fixed shape. Untrainable system-determining properties.
        r_labels :
            Labels of ragged shape. Trainable system properties.
        f_labels :
            Labels of fixed shape. Trainable system properties.

        Returns
        -------
        inputs:
            Contains all inputs and all entries are uniformly shaped.
        labels:
            Contains all labels and all entries are uniformly shaped.
        """
        for key, val in r_inputs.items():
            if self.max_atoms is None:
                r_inputs[key] = val.to_tensor()
            elif key == "idx":
                shape = r_inputs[key].shape
                padded_shape = [shape[0], shape[1], self.max_nbrs]  # batch, ij, nbrs
            elif key == "offsets":
                shape = r_inputs[key].shape
                padded_shape = [shape[0], self.max_nbrs, 3]  # batch, ij, nbrs
            elif key == "numbers":
                shape = r_inputs[key].shape
                padded_shape = [shape[0], self.max_atoms]  # batch, atoms
            else:
                shape = r_inputs[key].shape
                padded_shape = [shape[0], self.max_atoms, shape[2]]  # batch, atoms, 3
            r_inputs[key] = val.to_tensor(shape=padded_shape)

        for key, val in r_labels.items():
            if self.max_atoms is None:
                r_labels[key] = val.to_tensor()
            else:
                padded_shape = [shape[0], self.max_atoms, shape[2]]
                r_labels[key] = val.to_tensor(default_value=0.0, shape=padded_shape)

        inputs = r_inputs.copy()
        inputs.update(f_inputs)

        labels = r_labels.copy()
        labels.update(f_labels)

        return inputs, labels


def create_dict_dataset(
    atoms_list: list,
    r_max: float,
    external_labels: dict = {},
    disable_pbar=False,
    pos_unit: str = "Ang",
    energy_unit: str = "eV",
) -> None:
    inputs, labels = atoms_to_arrays(atoms_list, pos_unit, energy_unit)

    if external_labels:
        for shape, label in external_labels.items():
            labels[shape].update(label)

    idx, offsets = dataset_neighborlist(
        inputs["ragged"]["positions"],
        inputs["fixed"]["n_atoms"],
        box=inputs["fixed"]["box"],
        r_max=r_max,
        atoms_list=atoms_list,
        disable_pbar=disable_pbar,
    )

    inputs["ragged"]["idx"] = idx
    inputs["ragged"]["offsets"] = offsets
    return inputs, labels


class TFPipeline:
    """Class processes inputs/labels and makes them accessible for training."""

    def __init__(
        self,
        inputs,
        labels,
        n_epoch: int,
        batch_size: int,
        buffer_size: int = 1000,
    ) -> None:
        """Processes inputs/labels and makes them accessible for training.

        Parameters
        ----------
        cutoff :
            Radial cutoff in angstrom for the neighbor list.
        n_epoch :
            Number of epochs
        batch_size :
            Number of strictures in one batch.
        atoms_list :
            List of all structures. Entries are ASE atoms objects.
        buffer_size : optional
            The number of structures that are shuffled for choosing the batches. Should be
            significantly larger than the batch size. It is recommended to use the default
            value.
        """
        self.n_epoch = n_epoch
<<<<<<< HEAD
        self.batch_size = batch_size
        self.buffer_size = buffer_size

        max_atoms, max_nbrs = find_largest_system(inputs)
=======
>>>>>>> 26918652
        self.max_atoms = max_atoms
        self.max_nbrs = max_nbrs

        self.n_data = len(inputs["fixed"]["n_atoms"])

        if batch_size > self.n_data:
            msg = (
                f"requested batch size {batch_size} is larger than the number of data"
                f" points {self.n_data}. Setting batch size = {self.n_data}"
            )
            print("Warning: " + msg)
            log.warning(msg)
            batch_size = self.n_data
        self.batch_size = batch_size

        # tf.RaggedTensors should be created from `tf.ragged.stack`
        # instead of `tf.ragged.constant` for performance reasons.
        # See https://github.com/tensorflow/tensorflow/issues/47853
        for key, val in inputs["ragged"].items():
            inputs["ragged"][key] = tf.ragged.stack(val)
        for key, val in inputs["fixed"].items():
            inputs["fixed"][key] = tf.constant(val)

        for key, val in labels["ragged"].items():
            labels["ragged"][key] = tf.ragged.stack(val)
        for key, val in labels["fixed"].items():
            labels["fixed"][key] = tf.constant(val)

        self.ds = tf.data.Dataset.from_tensor_slices(
            (
                inputs["ragged"],
                inputs["fixed"],
                labels["ragged"],
                labels["fixed"],
            )
        )

    def steps_per_epoch(self) -> int:
        """Returns the number of steps per epoch dependent on the number of data and the
        batch size. Steps per epoch are calculated in a way that all epochs have the same
        number of steps, and all batches have the same length. To do so, some training
        data are dropped in each epoch.
        """
        return self.n_data // self.batch_size

    def init_input(self):
        """Returns first batch of inputs and labels to init the model."""
        inputs, _ = next(
            self.ds.batch(1)
            .map(PadToSpecificSize(self.max_atoms, self.max_nbrs))
            .take(1)
            .as_numpy_iterator()
        )
        return inputs

    def shuffle_and_batch(self):
        """Shuffles, batches, and pads the inputs/labels. This function prepares the
        inputs and labels for the whole training and prefetches the data.

        Returns
        -------
        shuffled_ds :
            Iterator that returns inputs and labels of one batch in each step.
        """
        shuffled_ds = (
            self.ds.shuffle(buffer_size=self.buffer_size)
            .repeat(self.n_epoch)
            .batch(batch_size=self.batch_size)
            .map(PadToSpecificSize(self.max_atoms, self.max_nbrs))
        )

        shuffled_ds = prefetch_to_single_device(shuffled_ds.as_numpy_iterator(), 2)
        return shuffled_ds<|MERGE_RESOLUTION|>--- conflicted
+++ resolved
@@ -145,13 +145,10 @@
             value.
         """
         self.n_epoch = n_epoch
-<<<<<<< HEAD
         self.batch_size = batch_size
         self.buffer_size = buffer_size
 
         max_atoms, max_nbrs = find_largest_system(inputs)
-=======
->>>>>>> 26918652
         self.max_atoms = max_atoms
         self.max_nbrs = max_nbrs
 
