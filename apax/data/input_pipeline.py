import logging
import uuid
from collections import deque
from pathlib import Path
from random import shuffle
from typing import Dict, Iterator

import jax
import jax.numpy as jnp
import numpy as np
import tensorflow as tf

from apax.data.preprocessing import compute_nl, prefetch_to_single_device
from apax.utils.convert import atoms_to_inputs, atoms_to_labels

log = logging.getLogger(__name__)


def pad_nl(idx, offsets, max_neighbors):
    zeros_to_add = max_neighbors - idx.shape[1]
    idx = np.pad(idx, ((0, 0), (0, zeros_to_add)), "constant").astype(np.int16)
    offsets = np.pad(offsets, ((0, zeros_to_add), (0, 0)), "constant")
    return idx, offsets


def find_largest_system(inputs: dict[str, np.ndarray], r_max) -> tuple[int]:
    max_atoms = np.max(inputs["n_atoms"])

    max_nbrs = 0
    for position, box in zip(inputs["positions"], inputs["box"]):
        neighbor_idxs, _ = compute_nl(position, box, r_max)
        n_neighbors = neighbor_idxs.shape[1]
        max_nbrs = max(max_nbrs, n_neighbors)

    return max_atoms, max_nbrs

<<<<<<< HEAD
class Dataset:
    def __init__(self, atoms, cutoff, bs, n_jit_steps= 1, name="train", pre_shuffle=False) -> None:
=======

class InMemoryDataset:
    def __init__(
        self,
        atoms,
        cutoff,
        bs,
        n_epochs,
        buffer_size=1000,
        n_jit_steps=1,
        pre_shuffle=False,
        ignore_labels=False,
        cache_path=".",
    ) -> None:
>>>>>>> 8f6faa7b
        if pre_shuffle:
            shuffle(atoms)
        self.sample_atoms = atoms[0]
        self.inputs = atoms_to_inputs(atoms)

        self.n_epochs = 100
        self.buffer_size = 100

        max_atoms, max_nbrs = find_largest_system(self.inputs, cutoff)
        self.max_atoms = max_atoms
        self.max_nbrs = max_nbrs

        if atoms[0].calc and not ignore_labels:
            self.labels = atoms_to_labels(atoms)
        else:
            self.labels = None

        self.n_data = len(atoms)
        self.count = 0
        self.cutoff = cutoff
        self.buffer = deque()
        self.batch_size = self.validate_batch_size(bs)
        self.n_jit_steps = n_jit_steps
        self.file = Path(cache_path) / str(uuid.uuid4())

        self.enqueue(min(self.buffer_size, self.n_data))

    def steps_per_epoch(self) -> int:
        """Returns the number of steps per epoch dependent on the number of data and the
        batch size. Steps per epoch are calculated in a way that all epochs have the same
        number of steps, and all batches have the same length. To do so, some training
        data are dropped in each epoch.
        """
        return self.n_data // self.batch_size // self.n_jit_steps

    def validate_batch_size(self, batch_size: int) -> int:
        if batch_size > self.n_data:
            msg = (
                f"requested batch size {batch_size} is larger than the number of data"
                f" points {self.n_data}. Setting batch size = {self.n_data}"
            )
            log.warning(msg)
            batch_size = self.n_data
        return batch_size

    def prepare_data(self, i):
        inputs = {k: v[i] for k, v in self.inputs.items()}
        idx, offsets = compute_nl(inputs["positions"], inputs["box"], self.cutoff)
        inputs["idx"], inputs["offsets"] = pad_nl(idx, offsets, self.max_nbrs)

        zeros_to_add = self.max_atoms - inputs["numbers"].shape[0]
        inputs["positions"] = np.pad(
            inputs["positions"], ((0, zeros_to_add), (0, 0)), "constant"
        )
        inputs["numbers"] = np.pad(
            inputs["numbers"], (0, zeros_to_add), "constant"
        ).astype(np.int16)
        inputs["n_atoms"] = np.pad(
            inputs["n_atoms"], (0, zeros_to_add), "constant"
        ).astype(np.int16)

        if not self.labels:
            return inputs

        labels = {k: v[i] for k, v in self.labels.items()}
        if "forces" in labels:
            labels["forces"] = np.pad(
                labels["forces"], ((0, zeros_to_add), (0, 0)), "constant"
            )

        inputs = {k: tf.constant(v) for k, v in inputs.items()}
        labels = {k: tf.constant(v) for k, v in labels.items()}
        return (inputs, labels)

    def enqueue(self, num_elements):
        for _ in range(num_elements):
            data = self.prepare_data(self.count)
            self.buffer.append(data)
            self.count += 1

    def make_signature(self) -> tf.TensorSpec:
        input_signature = {}
        input_signature["n_atoms"] = tf.TensorSpec((), dtype=tf.int16, name="n_atoms")
        input_signature["numbers"] = tf.TensorSpec(
            (self.max_atoms,), dtype=tf.int16, name="numbers"
        )
        input_signature["positions"] = tf.TensorSpec(
            (self.max_atoms, 3), dtype=tf.float64, name="positions"
        )
        input_signature["box"] = tf.TensorSpec((3, 3), dtype=tf.float64, name="box")
        input_signature["idx"] = tf.TensorSpec(
            (2, self.max_nbrs), dtype=tf.int16, name="idx"
        )
        input_signature["offsets"] = tf.TensorSpec(
            (self.max_nbrs, 3), dtype=tf.float64, name="offsets"
        )

        if not self.labels:
            return input_signature

        label_signature = {}
        if "energy" in self.labels.keys():
            label_signature["energy"] = tf.TensorSpec((), dtype=tf.float64, name="energy")
        if "forces" in self.labels.keys():
            label_signature["forces"] = tf.TensorSpec(
                (self.max_atoms, 3), dtype=tf.float64, name="forces"
            )
        if "stress" in self.labels.keys():
            label_signature["stress"] = tf.TensorSpec(
                (3, 3), dtype=tf.float64, name="stress"
            )
        signature = (input_signature, label_signature)
        return signature

    def init_input(self) -> Dict[str, np.ndarray]:
        """Returns first batch of inputs and labels to init the model."""
        positions = self.sample_atoms.positions
        box = self.sample_atoms.cell.array
        idx, offsets = compute_nl(positions, box, self.cutoff)
        inputs = (
            positions,
            self.sample_atoms.numbers,
            idx,
            box,
            offsets,
        )

        inputs = jax.tree_map(lambda x: jnp.array(x), inputs)
        return inputs, np.array(box)
<<<<<<< HEAD
    
    def shuffle_and_batch(self, sharding=None):
=======

    def __iter__(self):
        raise NotImplementedError

    def shuffle_and_batch(self):
        raise NotImplementedError

    def batch(self) -> Iterator[jax.Array]:
        raise NotImplementedError

    def cleanup(self):
        pass


class CachedInMemoryDataset(InMemoryDataset):
    def __iter__(self):
        while self.count < self.n_data or len(self.buffer) > 0:
            yield self.buffer.popleft()

            space = self.buffer_size - len(self.buffer)
            if self.count + space > self.n_data:
                space = self.n_data - self.count
            self.enqueue(space)

    def shuffle_and_batch(self):
>>>>>>> 8f6faa7b
        """Shuffles and batches the inputs/labels. This function prepares the
        inputs and labels for the whole training and prefetches the data.

        Returns
        -------
        ds :
            Iterator that returns inputs and labels of one batch in each step.
        """
        ds = (
            tf.data.Dataset.from_generator(
                lambda: self, output_signature=self.make_signature()
            )
            .cache(self.file.as_posix())
            .repeat(self.n_epochs)
        )

        ds = ds.shuffle(
            buffer_size=self.buffer_size, reshuffle_each_iteration=True
        ).batch(batch_size=self.batch_size)
        if self.n_jit_steps > 1:
            ds = ds.batch(batch_size=self.n_jit_steps)
        ds = prefetch_to_single_device(ds.as_numpy_iterator(), 2, sharding)
        return ds
<<<<<<< HEAD
    
    def batch(self, sharding) -> Iterator[jax.Array]:
        gen = lambda: self
        ds = tf.data.Dataset.from_generator(gen, output_signature=self.make_signature())
        ds = (ds
            .cache(self.name)
=======

    def batch(self) -> Iterator[jax.Array]:
        ds = (
            tf.data.Dataset.from_generator(
                lambda: self, output_signature=self.make_signature()
            )
            .cache(self.file.as_posix())
>>>>>>> 8f6faa7b
            .repeat(self.n_epochs)
        )
<<<<<<< HEAD
        ds = prefetch_to_single_device(ds.as_numpy_iterator(), 2, sharding)
=======
        ds = ds.batch(batch_size=self.batch_size)
        ds = prefetch_to_single_device(ds.as_numpy_iterator(), 2)
>>>>>>> 8f6faa7b
        return ds

    def cleanup(self):
        for p in self.file.parent.glob(f"{self.file.name}.data*"):
            p.unlink()

        index_file = self.file.parent / f"{self.file.name}.index"
        index_file.unlink()


class OTFInMemoryDataset(InMemoryDataset):
    def __iter__(self):
        epoch = 0
        while epoch < self.n_epochs or len(self.buffer) > 0:
            yield self.buffer.popleft()

            space = self.buffer_size - len(self.buffer)
            if self.count + space > self.n_data:
                space = self.n_data - self.count

            if self.count >= self.n_data and epoch < self.n_epochs:
                epoch += 1
                self.count = 0
            self.enqueue(space)

    def shuffle_and_batch(self):
        """Shuffles and batches the inputs/labels. This function prepares the
        inputs and labels for the whole training and prefetches the data.

        Returns
        -------
        ds :
            Iterator that returns inputs and labels of one batch in each step.
        """
        ds = tf.data.Dataset.from_generator(
            lambda: self, output_signature=self.make_signature()
        )

        ds = ds.shuffle(
            buffer_size=self.buffer_size, reshuffle_each_iteration=True
        ).batch(batch_size=self.batch_size)
        if self.n_jit_steps > 1:
            ds = ds.batch(batch_size=self.n_jit_steps)
        ds = prefetch_to_single_device(ds.as_numpy_iterator(), 2)
        return ds

    def batch(self) -> Iterator[jax.Array]:
        ds = tf.data.Dataset.from_generator(
            lambda: self, output_signature=self.make_signature()
        )
        ds = ds.batch(batch_size=self.batch_size)
        ds = prefetch_to_single_device(ds.as_numpy_iterator(), 2)
        return ds


dataset_dict = {
    "cached": CachedInMemoryDataset,
    "otf": OTFInMemoryDataset,
}<|MERGE_RESOLUTION|>--- conflicted
+++ resolved
@@ -34,10 +34,6 @@
 
     return max_atoms, max_nbrs
 
-<<<<<<< HEAD
-class Dataset:
-    def __init__(self, atoms, cutoff, bs, n_jit_steps= 1, name="train", pre_shuffle=False) -> None:
-=======
 
 class InMemoryDataset:
     def __init__(
@@ -52,7 +48,6 @@
         ignore_labels=False,
         cache_path=".",
     ) -> None:
->>>>>>> 8f6faa7b
         if pre_shuffle:
             shuffle(atoms)
         self.sample_atoms = atoms[0]
@@ -182,10 +177,6 @@
 
         inputs = jax.tree_map(lambda x: jnp.array(x), inputs)
         return inputs, np.array(box)
-<<<<<<< HEAD
-    
-    def shuffle_and_batch(self, sharding=None):
-=======
 
     def __iter__(self):
         raise NotImplementedError
@@ -211,7 +202,6 @@
             self.enqueue(space)
 
     def shuffle_and_batch(self):
->>>>>>> 8f6faa7b
         """Shuffles and batches the inputs/labels. This function prepares the
         inputs and labels for the whole training and prefetches the data.
 
@@ -235,30 +225,17 @@
             ds = ds.batch(batch_size=self.n_jit_steps)
         ds = prefetch_to_single_device(ds.as_numpy_iterator(), 2, sharding)
         return ds
-<<<<<<< HEAD
-    
+
     def batch(self, sharding) -> Iterator[jax.Array]:
-        gen = lambda: self
-        ds = tf.data.Dataset.from_generator(gen, output_signature=self.make_signature())
-        ds = (ds
-            .cache(self.name)
-=======
-
-    def batch(self) -> Iterator[jax.Array]:
         ds = (
             tf.data.Dataset.from_generator(
                 lambda: self, output_signature=self.make_signature()
             )
             .cache(self.file.as_posix())
->>>>>>> 8f6faa7b
             .repeat(self.n_epochs)
         )
-<<<<<<< HEAD
-        ds = prefetch_to_single_device(ds.as_numpy_iterator(), 2, sharding)
-=======
         ds = ds.batch(batch_size=self.batch_size)
         ds = prefetch_to_single_device(ds.as_numpy_iterator(), 2)
->>>>>>> 8f6faa7b
         return ds
 
     def cleanup(self):
