--- conflicted
+++ resolved
@@ -2,10 +2,7 @@
 from typing import Dict, Iterator
 
 import jax
-<<<<<<< HEAD
 import jax.numpy as jnp
-=======
->>>>>>> f632d22e
 import numpy as np
 import tensorflow as tf
 
