--- conflicted
+++ resolved
@@ -79,39 +79,20 @@
     )
     for i, position in enumerate(positions):
         if np.all(box[i] < 1e-6):
-<<<<<<< HEAD
-            n_atoms = position.shape[0]
-            position = jnp.asarray(position)
-            if n_atoms != last_n_atoms:
-                neighbors = neighbor_fn.allocate(position)
-                last_n_atoms = n_atoms
-
-            neighbors = extract_nl(neighbors, position)
-
-            if neighbors.did_buffer_overflow:
-                log.info("Neighbor list overflowed, reallocating.")
-                neighbors = neighbor_fn.allocate(position)
-=======
             cell, cell_origin = get_shrink_wrapped_cell(position)
             idxs_i, idxs_j = neighbour_list(
                 "ij", positions=position, cutoff=r_max, cell=cell, cell_origin=cell_origin
             )
             neighbor_idxs = np.array([idxs_i, idxs_j], dtype=np.int32)
->>>>>>> c6a6fe3a
 
             n_neighbors = neighbor_idxs.shape[1]
             offsets = np.full([n_neighbors, 3], 0)
         else:
             idxs_i, idxs_j, offsets = neighbour_list(
-<<<<<<< HEAD
-                "ijS", atoms_list[i], r_max
-            )  # TODO replace atoms list with positions and box
-=======
                 "ijS",
                 atoms_list[i],
                 r_max,
             )
->>>>>>> c6a6fe3a
             offsets = np.matmul(offsets, box[i])
             neighbor_idxs = np.array([idxs_i, idxs_j], dtype=np.int32)
 
@@ -123,9 +104,6 @@
     return idx_list, offset_list
 
 
-<<<<<<< HEAD
-def prefetch_to_single_device(iterator, size: int):
-=======
 def get_shrink_wrapped_cell(positions):
     rmin = np.min(positions, axis=0)
     rmax = np.max(positions, axis=0)
@@ -138,8 +116,19 @@
     return cell, cell_origin
 
 
-def prefetch_to_single_device(iterator, size):
->>>>>>> c6a6fe3a
+def get_shrink_wrapped_cell(positions):
+    rmin = np.min(positions, axis=0)
+    rmax = np.max(positions, axis=0)
+    cell_origin = rmin
+    cell = np.diag(rmax - rmin)
+    for idx in range(3):
+        if np.all(cell[:, idx] < 10e-3):
+            cell[idx, idx] = 1.0
+
+    return cell, cell_origin
+
+
+def prefetch_to_single_device(iterator, size: int):
     """
     inspired by
     https://flax.readthedocs.io/en/latest/_modules/flax/jax_utils.html#prefetch_to_device
